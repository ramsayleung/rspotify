--- conflicted
+++ resolved
@@ -23,11 +23,7 @@
         TrackPositions,
     },
     prelude::*,
-<<<<<<< HEAD
-    scopes, AuthCodeSpotify, Token,
-=======
     scopes, AuthCodeSpotify, ClientResult, Credentials, OAuth, Token,
->>>>>>> 5240c1d7
 };
 
 use std::env;
