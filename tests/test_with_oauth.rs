--- conflicted
+++ resolved
@@ -457,11 +457,7 @@
         .await
         .search(
             query,
-<<<<<<< HEAD
             &SearchType::Artist,
-=======
-            SearchType::Artist,
->>>>>>> 86f5715b
             Some(&Market::Country(Country::UnitedStates)),
             None,
             Some(10),
@@ -480,11 +476,7 @@
         .await
         .search(
             query,
-<<<<<<< HEAD
             &SearchType::Playlist,
-=======
-            SearchType::Playlist,
->>>>>>> 86f5715b
             Some(&Market::Country(Country::UnitedStates)),
             None,
             Some(10),
@@ -503,11 +495,7 @@
         .await
         .search(
             query,
-<<<<<<< HEAD
             &SearchType::Track,
-=======
-            SearchType::Track,
->>>>>>> 86f5715b
             Some(&Market::Country(Country::UnitedStates)),
             None,
             Some(10),
