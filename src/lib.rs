//! Rspotify is a wrapper for the [Spotify Web API][spotify-main], inspired by
//! [spotipy][spotipy-github]. It includes support for all the [authorization
//! flows][spotify-auth-flows], and helper methods for [all available
//! endpoints][spotify-reference].
//!
//! ## Configuration
//!
//! ### HTTP Client
//!
//! By default, Rspotify uses the [reqwest][reqwest-docs] asynchronous HTTP
//! client with its default TLS, but you can customize both the HTTP client and
//! the TLS with the following features:
//!
//! - [reqwest][reqwest-docs]: enabling
//!   `client-reqwest`, TLS available:
//!     + `reqwest-default-tls` (reqwest's default)
//!     + `reqwest-rustls-tls`
//!     + `reqwest-native-tls`
//!     + `reqwest-native-tls-vendored`
//! - [ureq][ureq-docs]: enabling `client-ureq`, TLS
//!   available:
//!     + `ureq-rustls-tls` (ureq's default)
//!
//! If you want to use a different client or TLS than the default ones, you'll
//! have to disable the default features and enable whichever you want. For
//! example, this would compile Rspotify with `reqwest` and the native TLS:
//!
//! ```toml
//! [dependencies]
//! rspotify = {
//!     version = "...",
//!     default-features = false,
//!     features = ["client-reqwest", "reqwest-native-tls"]
//! }
//! ```
//!
//! [`maybe_async`] internally enables Rspotify to  use both synchronous and
//! asynchronous HTTP clients. You can also use `ureq`, a synchronous client,
//! like so:
//!
//! ```toml
//! [dependencies]
//! rspotify = {
//!     version = "...",
//!     default-features = false,
//!     features = ["client-ureq", "ureq-rustls-tls"]
//! }
//! ```
//!
//! ### Proxies
//!
//! [reqwest supports system proxies by default][reqwest-proxies]. It reads the
//! environment variables `HTTP_PROXY` and `HTTPS_PROXY` environmental variables
//! to set HTTP and HTTPS proxies, respectively.
//!
//! ### Environmental variables
//!
//! Rspotify supports the [`dotenv`] crate, which allows you to save credentials
//! in a `.env` file. These will then be automatically available as
//! environmental values when using methods like [`Credentials::from_env`].
//!
//! ```toml
//! [dependencies]
//! rspotify = { version = "...", features = ["env-file"] }
//! ```
//!
//! ### CLI utilities
//!
//! Rspotify includes basic support for Cli apps to obtain access tokens by
//! prompting the user, after enabling the `cli` feature. See the
//! [Authorization](#authorization) section for more information.
//!
//! ## Getting Started
//!
//! ### Authorization
//!
//! All endpoints require app authorization; you will need to generate a token
//! that indicates that the client has been granted permission to perform
//! requests. You can start by [registering your app to get the necessary client
//! credentials][spotify-register-app]. Read the [official guide for a detailed
//! explanation of the different authorization flows
//! available][spotify-auth-flows].
//!
//! Rspotify has a different client for each of the available authentication
//! flows. They may implement the endpoints in
//! [`BaseClient`](crate::clients::BaseClient) or
//! [`OAuthClient`](crate::clients::OAuthClient) according to what kind of
//! flow it is. Please refer to their documentation for more details:
//!
//! * [Client Credentials Flow][spotify-client-creds]: see
//!   [`ClientCredsSpotify`].
//! * [Authorization Code Flow][spotify-auth-code]: see [`AuthCodeSpotify`].
//! * [Authorization Code Flow with Proof Key for Code Exchange
//!   (PKCE)][spotify-auth-code-pkce]: see [`AuthCodePkceSpotify`].
//! * [Implicit Grant Flow][spotify-implicit-grant]: unimplemented, as Rspotify
//!   has not been tested on a browser yet. If you'd like support for it, let us
//!   know in an issue!
//!
//! In order to help other developers to get used to `rspotify`, there are
//! public credentials available for a dummy account. You can test `rspotify`
//! with this account's `RSPOTIFY_CLIENT_ID` and `RSPOTIFY_CLIENT_SECRET` inside
//! the [`.env` file](https://github.com/ramsayleung/rspotify/blob/master/.env)
//! for more details.
//!
//! ### Examples
//!
//! There are some [available examples on the GitHub
//! repository][examples-github] which can serve as a learning tool.
//!
//! [spotipy-github]: https://github.com/plamere/spotipy
//! [reqwest-docs]: https://docs.rs/reqwest/
//! [reqwest-proxies]: https://docs.rs/reqwest/#proxies
//! [ureq-docs]: https://docs.rs/ureq/
//! [examples-github]: https://github.com/ramsayleung/rspotify/tree/master/examples
//! [spotify-main]: https://developer.spotify.com/web-api/
//! [spotify-auth-flows]: https://developer.spotify.com/documentation/general/guides/authorization-guide
//! [spotify-reference]: https://developer.spotify.com/documentation/web-api/reference/
//! [spotify-register-app]: https://developer.spotify.com/dashboard/applications
//! [spotify-client-creds]: https://developer.spotify.com/documentation/general/guides/authorization-guide/#client-credentials-flow
//! [spotify-auth-code]: https://developer.spotify.com/documentation/general/guides/authorization-guide/#authorization-code-flow
//! [spotify-auth-code-pkce]: https://developer.spotify.com/documentation/general/guides/authorization-guide/#authorization-code-flow-with-proof-key-for-code-exchange-pkce
//! [spotify-implicit-grant]: https://developer.spotify.com/documentation/general/guides/authorization-guide/#implicit-grant-flow

pub mod auth_code;
pub mod auth_code_pkce;
pub mod client_creds;
pub mod clients;

// Subcrate re-exports
pub use rspotify_http as http;
pub use rspotify_macros as macros;
pub use rspotify_model as model;
// Top-level re-exports
pub use auth_code::AuthCodeSpotify;
pub use auth_code_pkce::AuthCodePkceSpotify;
pub use client_creds::ClientCredsSpotify;
pub use macros::scopes;
pub use model::Token;

use crate::http::HttpError;

use std::{collections::HashSet, env, path::PathBuf};

use getrandom::getrandom;
use thiserror::Error;

pub mod prelude {
    pub use crate::clients::{BaseClient, OAuthClient};
    pub use crate::model::idtypes::{Id, PlayContextId, PlayableId};
}

pub(in crate) mod headers {
    // Common headers as constants
    pub const CLIENT_ID: &str = "client_id";
    pub const CODE: &str = "code";
    pub const GRANT_AUTH_CODE: &str = "authorization_code";
    pub const GRANT_CLIENT_CREDS: &str = "client_credentials";
    pub const GRANT_REFRESH_TOKEN: &str = "refresh_token";
    pub const GRANT_TYPE: &str = "grant_type";
    pub const REDIRECT_URI: &str = "redirect_uri";
    pub const REFRESH_TOKEN: &str = "refresh_token";
    pub const RESPONSE_CODE: &str = "code";
    pub const RESPONSE_TYPE: &str = "response_type";
    pub const SCOPE: &str = "scope";
    pub const SHOW_DIALOG: &str = "show_dialog";
    pub const STATE: &str = "state";
    // TODO:
    // pub const CODE_CHALLENGE: &str = "code_challenge";
    // pub const CODE_CHALLENGE_METHOD: &str = "code_challenge_method";
}

pub(in crate) mod auth_urls {
    pub const AUTHORIZE: &str = "https://accounts.spotify.com/authorize";
    pub const TOKEN: &str = "https://accounts.spotify.com/api/token";
}

/// Possible errors returned from the `rspotify` client.
#[derive(Debug, Error)]
pub enum ClientError {
    #[error("json parse error: {0}")]
    ParseJson(#[from] serde_json::Error),

    #[error("url parse error: {0}")]
    ParseUrl(#[from] url::ParseError),

    #[error("http error: {0}")]
    Http(#[from] HttpError),

    #[error("input/output error: {0}")]
    Io(#[from] std::io::Error),

    #[cfg(feature = "cli")]
    #[error("cli error: {0}")]
    Cli(String),

    #[error("cache file error: {0}")]
    CacheFile(String),

    #[error("model error: {0}")]
    Model(#[from] model::ModelError),
}

pub type ClientResult<T> = Result<T, ClientError>;

pub const DEFAULT_API_PREFIX: &str = "https://api.spotify.com/v1/";
pub const DEFAULT_CACHE_PATH: &str = ".spotify_token_cache.json";
pub const DEFAULT_PAGINATION_CHUNKS: u32 = 50;

/// Struct to configure the Spotify client.
#[derive(Debug, Clone)]
pub struct Config {
    /// The Spotify API prefix, [`DEFAULT_API_PREFIX`] by default.
    pub prefix: String,

    /// The cache file path, in case it's used. By default it's
    /// [`DEFAULT_CACHE_PATH`]
    pub cache_path: PathBuf,

    /// The pagination chunk size used when performing automatically paginated
    /// requests, like [`artist_albums`](crate::clients::BaseClient). This
    /// means that a request will be performed every `pagination_chunks` items.
    /// By default this is [`DEFAULT_PAGINATION_CHUNKS`].
    ///
    /// Note that most endpoints set a maximum to the number of items per
    /// request, which most times is 50.
    pub pagination_chunks: u32,

    /// Whether or not to save the authentication token into a JSON file,
    /// then reread the token from JSON file when launching the program without
    /// following the full auth process again
    pub token_cached: bool,

    /// Whether or not to check if the token has expired when sending a
    /// request with credentials, and in that case, it uses the refresh
    /// token to obtain a new access token.
    pub token_refreshing: bool,
}

impl Default for Config {
    fn default() -> Self {
        Config {
            prefix: String::from(DEFAULT_API_PREFIX),
            cache_path: PathBuf::from(DEFAULT_CACHE_PATH),
            pagination_chunks: DEFAULT_PAGINATION_CHUNKS,
            token_cached: false,
            token_refreshing: false,
        }
    }
}

/// Generate `length` random chars
pub(in crate) fn generate_random_string(length: usize) -> String {
    let alphanum: &[u8] =
        "abcdefghijklmnopqrstuvwxyzABCDEFGHIJKLMNOPQRSTUVWXYZ0123456789".as_bytes();
    let mut buf = vec![0u8; length];
    getrandom(&mut buf).unwrap();
    let range = alphanum.len();

    buf.iter()
        .map(|byte| alphanum[*byte as usize % range] as char)
        .collect()
}

<<<<<<< HEAD
mod duration_second {
    use chrono::Duration;
    use serde::{de, Deserialize, Serializer};

    /// Deserialize `chrono::Duration` from seconds (represented as u64)
    pub(in crate) fn deserialize<'de, D>(d: D) -> Result<Duration, D::Error>
    where
        D: de::Deserializer<'de>,
    {
        let duration: i64 = Deserialize::deserialize(d)?;
        Ok(Duration::seconds(duration))
    }

    /// Serialize `chrono::Duration` to seconds (represented as u64)
    pub(in crate) fn serialize<S>(x: &Duration, s: S) -> Result<S::Ok, S::Error>
    where
        S: Serializer,
    {
        s.serialize_i64(x.num_seconds())
    }
}

mod space_separated_scopes {
    use serde::{de, Deserialize, Serializer};
    use std::collections::HashSet;

    pub(crate) fn deserialize<'de, D>(d: D) -> Result<HashSet<String>, D::Error>
    where
        D: de::Deserializer<'de>,
    {
        let scopes: &str = Deserialize::deserialize(d)?;
        Ok(scopes.split_whitespace().map(|x| x.to_owned()).collect())
    }

    pub(crate) fn serialize<S>(scopes: &HashSet<String>, s: S) -> Result<S::Ok, S::Error>
    where
        S: Serializer,
    {
        let scopes = scopes.clone().into_iter().collect::<Vec<_>>().join(" ");
        s.serialize_str(&scopes)
    }
}

/// Spotify access token information
/// [Reference](https://developer.spotify.com/documentation/general/guides/authorization-guide/)
#[derive(Clone, Debug, Serialize, Deserialize)]
pub struct Token {
    /// An access token that can be provided in subsequent calls
    pub access_token: String,
    /// The time period for which the access token is valid.
    #[serde(with = "duration_second")]
    pub expires_in: Duration,
    /// The valid time for which the access token is available represented
    /// in ISO 8601 combined date and time.
    pub expires_at: Option<DateTime<Utc>>,
    /// A token that can be sent to the Spotify Accounts service
    /// in place of an authorization code
    pub refresh_token: Option<String>,
    /// A list of [scopes](https://developer.spotify.com/documentation/general/guides/scopes/)
    /// which have been granted for this `access_token`
    /// You could use macro [scopes!](crate::scopes) to build it at compile time easily
    #[serde(default, with = "space_separated_scopes")]
    pub scopes: HashSet<String>,
}

impl Default for Token {
    fn default() -> Self {
        Token {
            access_token: String::new(),
            expires_in: Duration::seconds(0),
            expires_at: Some(Utc::now()),
            refresh_token: None,
            scopes: HashSet::new(),
        }
    }
}

impl Token {
    /// Tries to initialize the token from a cache file.
    // TODO: maybe ClientResult for these things instead?
    pub fn from_cache<T: AsRef<Path>>(path: T) -> Option<Self> {
        let mut file = fs::File::open(path).ok()?;
        let mut tok_str = String::new();
        file.read_to_string(&mut tok_str).ok()?;

        serde_json::from_str::<Token>(&tok_str).ok()
    }

    /// Saves the token information into its cache file.
    pub fn write_cache<T: AsRef<Path>>(&self, path: T) -> ClientResult<()> {
        let token_info = serde_json::to_string(&self)?;

        let mut file = fs::OpenOptions::new().write(true).create(true).open(path)?;
        file.set_len(0)?;
        file.write_all(token_info.as_bytes())?;

        Ok(())
    }

    /// Check if the token is expired
    pub fn is_expired(&self) -> bool {
        self.expires_at
            .map_or(true, |x| Utc::now().timestamp() > x.timestamp())
    }

    /// Check if the token is ready to re-authenticate automatically
    pub fn can_reauth(&self) -> bool {
        self.is_expired() && self.refresh_token.is_some()
    }
}

=======
>>>>>>> a096fdae
/// Simple client credentials object for Spotify.
#[derive(Debug, Clone, Default)]
pub struct Credentials {
    pub id: String,
    pub secret: String,
}

impl Credentials {
    pub fn new(id: &str, secret: &str) -> Self {
        Credentials {
            id: id.to_owned(),
            secret: secret.to_owned(),
        }
    }

    /// Parses the credentials from the environment variables
    /// `RSPOTIFY_CLIENT_ID` and `RSPOTIFY_CLIENT_SECRET`. You can optionally
    /// activate the `env-file` feature in order to read these variables from
    /// a `.env` file.
    pub fn from_env() -> Option<Self> {
        #[cfg(feature = "env-file")]
        {
            dotenv::dotenv().ok();
        }

        Some(Credentials {
            id: env::var("RSPOTIFY_CLIENT_ID").ok()?,
            secret: env::var("RSPOTIFY_CLIENT_SECRET").ok()?,
        })
    }
}

/// Structure that holds the required information for requests with OAuth.
#[derive(Debug, Clone)]
pub struct OAuth {
    pub redirect_uri: String,
    /// The state is generated by default, as suggested by the OAuth2 spec:
    /// [Cross-Site Request Forgery](https://tools.ietf.org/html/rfc6749#section-10.12)
    pub state: String,
    /// You could use macro [scopes!](crate::scopes) to build it at compile time easily
    pub scopes: HashSet<String>,
    pub proxies: Option<String>,
}

impl Default for OAuth {
    fn default() -> Self {
        OAuth {
            redirect_uri: String::new(),
            state: generate_random_string(16),
            scopes: HashSet::new(),
            proxies: None,
        }
    }
}

impl OAuth {
    /// Parses the credentials from the environment variable
    /// `RSPOTIFY_REDIRECT_URI`. You can optionally activate the `env-file`
    /// feature in order to read these variables from a `.env` file.
    pub fn from_env(scopes: HashSet<String>) -> Option<Self> {
        #[cfg(feature = "env-file")]
        {
            dotenv::dotenv().ok();
        }

        Some(OAuth {
            scopes,
            redirect_uri: env::var("RSPOTIFY_REDIRECT_URI").ok()?,
            ..Default::default()
        })
    }
}

#[cfg(test)]
mod test {
    use super::generate_random_string;
    use std::collections::HashSet;

    #[test]
    fn test_generate_random_string() {
        let mut containers = HashSet::new();
        for _ in 1..101 {
            containers.insert(generate_random_string(10));
        }
        assert_eq!(containers.len(), 100);
    }
}<|MERGE_RESOLUTION|>--- conflicted
+++ resolved
@@ -261,120 +261,6 @@
         .collect()
 }
 
-<<<<<<< HEAD
-mod duration_second {
-    use chrono::Duration;
-    use serde::{de, Deserialize, Serializer};
-
-    /// Deserialize `chrono::Duration` from seconds (represented as u64)
-    pub(in crate) fn deserialize<'de, D>(d: D) -> Result<Duration, D::Error>
-    where
-        D: de::Deserializer<'de>,
-    {
-        let duration: i64 = Deserialize::deserialize(d)?;
-        Ok(Duration::seconds(duration))
-    }
-
-    /// Serialize `chrono::Duration` to seconds (represented as u64)
-    pub(in crate) fn serialize<S>(x: &Duration, s: S) -> Result<S::Ok, S::Error>
-    where
-        S: Serializer,
-    {
-        s.serialize_i64(x.num_seconds())
-    }
-}
-
-mod space_separated_scopes {
-    use serde::{de, Deserialize, Serializer};
-    use std::collections::HashSet;
-
-    pub(crate) fn deserialize<'de, D>(d: D) -> Result<HashSet<String>, D::Error>
-    where
-        D: de::Deserializer<'de>,
-    {
-        let scopes: &str = Deserialize::deserialize(d)?;
-        Ok(scopes.split_whitespace().map(|x| x.to_owned()).collect())
-    }
-
-    pub(crate) fn serialize<S>(scopes: &HashSet<String>, s: S) -> Result<S::Ok, S::Error>
-    where
-        S: Serializer,
-    {
-        let scopes = scopes.clone().into_iter().collect::<Vec<_>>().join(" ");
-        s.serialize_str(&scopes)
-    }
-}
-
-/// Spotify access token information
-/// [Reference](https://developer.spotify.com/documentation/general/guides/authorization-guide/)
-#[derive(Clone, Debug, Serialize, Deserialize)]
-pub struct Token {
-    /// An access token that can be provided in subsequent calls
-    pub access_token: String,
-    /// The time period for which the access token is valid.
-    #[serde(with = "duration_second")]
-    pub expires_in: Duration,
-    /// The valid time for which the access token is available represented
-    /// in ISO 8601 combined date and time.
-    pub expires_at: Option<DateTime<Utc>>,
-    /// A token that can be sent to the Spotify Accounts service
-    /// in place of an authorization code
-    pub refresh_token: Option<String>,
-    /// A list of [scopes](https://developer.spotify.com/documentation/general/guides/scopes/)
-    /// which have been granted for this `access_token`
-    /// You could use macro [scopes!](crate::scopes) to build it at compile time easily
-    #[serde(default, with = "space_separated_scopes")]
-    pub scopes: HashSet<String>,
-}
-
-impl Default for Token {
-    fn default() -> Self {
-        Token {
-            access_token: String::new(),
-            expires_in: Duration::seconds(0),
-            expires_at: Some(Utc::now()),
-            refresh_token: None,
-            scopes: HashSet::new(),
-        }
-    }
-}
-
-impl Token {
-    /// Tries to initialize the token from a cache file.
-    // TODO: maybe ClientResult for these things instead?
-    pub fn from_cache<T: AsRef<Path>>(path: T) -> Option<Self> {
-        let mut file = fs::File::open(path).ok()?;
-        let mut tok_str = String::new();
-        file.read_to_string(&mut tok_str).ok()?;
-
-        serde_json::from_str::<Token>(&tok_str).ok()
-    }
-
-    /// Saves the token information into its cache file.
-    pub fn write_cache<T: AsRef<Path>>(&self, path: T) -> ClientResult<()> {
-        let token_info = serde_json::to_string(&self)?;
-
-        let mut file = fs::OpenOptions::new().write(true).create(true).open(path)?;
-        file.set_len(0)?;
-        file.write_all(token_info.as_bytes())?;
-
-        Ok(())
-    }
-
-    /// Check if the token is expired
-    pub fn is_expired(&self) -> bool {
-        self.expires_at
-            .map_or(true, |x| Utc::now().timestamp() > x.timestamp())
-    }
-
-    /// Check if the token is ready to re-authenticate automatically
-    pub fn can_reauth(&self) -> bool {
-        self.is_expired() && self.refresh_token.is_some()
-    }
-}
-
-=======
->>>>>>> a096fdae
 /// Simple client credentials object for Spotify.
 #[derive(Debug, Clone, Default)]
 pub struct Credentials {
