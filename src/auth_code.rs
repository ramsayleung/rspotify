use crate::{
    auth_urls,
    clients::{mutex::Mutex, BaseClient, OAuthClient},
    headers,
    http::{Form, HttpClient},
    ClientResult, Config, Credentials, OAuth, Token,
};

use std::{collections::HashMap, sync::Arc};

use maybe_async::maybe_async;
use url::Url;

/// The [Authorization Code Flow](reference) client for the Spotify API.
///
/// This includes user authorization, and thus has access to endpoints related
/// to user private data, unlike the [Client Credentials
/// Flow](crate::ClientCredsSpotify) client. See [`BaseClient`] and
/// [`OAuthClient`] for the available endpoints.
///
/// If you're developing a CLI application, you might be interested in the `cli`
/// feature. This brings the [`Self::prompt_for_token`] utility to automatically
/// follow the flow steps via user interaction.
///
/// Otherwise, these are the steps to be followed to authenticate your app:
///
/// 0. Generate a request URL with [`Self::get_authorize_url`].
/// 1. The user logs in with the request URL. They will be redirected to the
///    given redirect URI, including a code in the URL parameters. This happens
///    on your side.
/// 2. The code obtained in the previous step is parsed with
///    [`Self::parse_response_code`].
/// 3. The code is sent to Spotify in order to obtain an access token with
///    [`Self::request_token`].
/// 4. Finally, this access token can be used internally for the requests.
///    It may expire relatively soon, so it can be refreshed with the refresh
///    token (obtained in the previous step as well) using
///    [`Self::refresh_token`]. Otherwise, a new access token may be generated
///    from scratch by repeating these steps, but the advantage of refreshing it
///    is that this doesn't require the user to log in, and that it's a simpler
///    procedure.
///
///    See [this related example][example-refresh-token] to learn more about
///    refreshing tokens.
///
/// There's a [webapp example][example-webapp] for more details on how you can
/// implement it for something like a web server, or [this one][example-main]
/// for a CLI use case.
///
/// An example of the CLI authentication:
///
/// ![demo](https://raw.githubusercontent.com/ramsayleung/rspotify/master/doc/images/rspotify.gif)
///
/// Note: even if your script does not have an accessible URL, you will have to
/// specify a redirect URI. It doesn't need to work, you can use
/// `http://localhost:8888/callback` for example, which will also have the code
/// appended like so: `http://localhost/?code=...`.
///
/// [reference]: https://developer.spotify.com/documentation/general/guides/authorization-guide/#authorization-code-flow
/// [example-main]: https://github.com/ramsayleung/rspotify/blob/master/examples/auth_code.rs
/// [example-webapp]: https://github.com/ramsayleung/rspotify/tree/master/examples/webapp
/// [example-refresh-token]: https://github.com/ramsayleung/rspotify/blob/master/examples/with_refresh_token.rs
#[derive(Debug, Default, Clone)]
pub struct AuthCodeSpotify {
    pub creds: Credentials,
    pub oauth: OAuth,
    pub config: Config,
    pub token: Arc<Mutex<Option<Token>>>,
    pub(in crate) http: HttpClient,
}
/// This client has access to the base methods.
#[maybe_async]
impl BaseClient for AuthCodeSpotify {
    fn get_http(&self) -> &HttpClient {
        &self.http
    }

<<<<<<< HEAD
=======
    fn get_token(&self) -> Option<&Token> {
        self.token.as_ref()
    }

    fn get_token_mut(&mut self) -> &mut Option<Token> {
        &mut self.token
    }

>>>>>>> a096fdae
    fn get_creds(&self) -> &Credentials {
        &self.creds
    }

    fn get_config(&self) -> &Config {
        &self.config
    }

    async fn get_token(&self) -> Arc<Mutex<Option<Token>>> {
        self.auto_reauth()
            .await
            .expect("Failed to re-authenticate automatically, please authenticate");
        Arc::clone(&self.token)
    }

    /// Refetch the current access token given a refresh token. May return
    /// `None` if there's no access/refresh token.
    async fn refetch_token(&self) -> ClientResult<Option<Token>> {
        // NOTE: this can't use `get_token` because `get_token` itself might
        // call this function when automatic reauthentication is enabled.
        match self.token.lock().await.unwrap().as_ref() {
            Some(Token {
                refresh_token: Some(refresh_token),
                ..
            }) => {
                let mut data = Form::new();
                data.insert(headers::REFRESH_TOKEN, &refresh_token);
                data.insert(headers::GRANT_TYPE, headers::GRANT_REFRESH_TOKEN);

                let mut token = self.fetch_access_token(&data).await?;
                token.refresh_token.replace(refresh_token.to_string());
                Ok(Some(token))
            }
            _ => Ok(None),
        }
    }
}

/// This client includes user authorization, so it has access to the user
/// private endpoints in [`OAuthClient`].
#[maybe_async]
impl OAuthClient for AuthCodeSpotify {
    fn get_oauth(&self) -> &OAuth {
        &self.oauth
    }

    /// Obtains a user access token given a code, as part of the OAuth
    /// authentication. The access token will be saved internally.
    async fn request_token(&self, code: &str) -> ClientResult<()> {
        let mut data = Form::new();
        let oauth = self.get_oauth();
        let scopes = oauth
            .scopes
            .clone()
            .into_iter()
            .collect::<Vec<_>>()
            .join(" ");
        data.insert(headers::GRANT_TYPE, headers::GRANT_AUTH_CODE);
        data.insert(headers::REDIRECT_URI, oauth.redirect_uri.as_ref());
        data.insert(headers::CODE, code);
        data.insert(headers::SCOPE, scopes.as_ref());
        data.insert(headers::STATE, oauth.state.as_ref());

        let token = self.fetch_access_token(&data).await?;

        *self.token.lock().await.unwrap() = Some(token);

        self.write_token_cache().await
    }
}

impl AuthCodeSpotify {
    /// Builds a new [`AuthCodeSpotify`] given a pair of client credentials and
    /// OAuth information.
    pub fn new(creds: Credentials, oauth: OAuth) -> Self {
        AuthCodeSpotify {
            creds,
            oauth,
            ..Default::default()
        }
    }

    /// Build a new [`AuthCodeSpotify`] from an already generated token. Note
    /// that once the token expires this will fail to make requests, as the
    /// client credentials aren't known.
    pub fn from_token(token: Token) -> Self {
        AuthCodeSpotify {
            token: Arc::new(Mutex::new(Some(token))),
            ..Default::default()
        }
    }

    /// Same as [`Self::new`] but with an extra parameter to configure the
    /// client.
    pub fn with_config(creds: Credentials, oauth: OAuth, config: Config) -> Self {
        AuthCodeSpotify {
            creds,
            oauth,
            config,
            ..Default::default()
        }
    }

    /// Returns the URL needed to authorize the current client as the first step
    /// in the authorization flow.
    pub fn get_authorize_url(&self, show_dialog: bool) -> ClientResult<String> {
        let mut payload: HashMap<&str, &str> = HashMap::new();
        let oauth = self.get_oauth();
        let scopes = oauth
            .scopes
            .clone()
            .into_iter()
            .collect::<Vec<_>>()
            .join(" ");
        payload.insert(headers::CLIENT_ID, &self.get_creds().id);
        payload.insert(headers::RESPONSE_TYPE, headers::RESPONSE_CODE);
        payload.insert(headers::REDIRECT_URI, &oauth.redirect_uri);
        payload.insert(headers::SCOPE, &scopes);
        payload.insert(headers::STATE, &oauth.state);

        if show_dialog {
            payload.insert(headers::SHOW_DIALOG, "true");
        }

        let parsed = Url::parse_with_params(auth_urls::AUTHORIZE, payload)?;
        Ok(parsed.into())
    }
}<|MERGE_RESOLUTION|>--- conflicted
+++ resolved
@@ -75,17 +75,6 @@
         &self.http
     }
 
-<<<<<<< HEAD
-=======
-    fn get_token(&self) -> Option<&Token> {
-        self.token.as_ref()
-    }
-
-    fn get_token_mut(&mut self) -> &mut Option<Token> {
-        &mut self.token
-    }
-
->>>>>>> a096fdae
     fn get_creds(&self) -> &Credentials {
         &self.creds
     }
@@ -116,7 +105,7 @@
                 data.insert(headers::GRANT_TYPE, headers::GRANT_REFRESH_TOKEN);
 
                 let mut token = self.fetch_access_token(&data).await?;
-                token.refresh_token.replace(refresh_token.to_string());
+                token.refresh_token = Some(refresh_token.to_string());
                 Ok(Some(token))
             }
             _ => Ok(None),
