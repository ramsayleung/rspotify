use crate::{
    clients::{
        append_device_id, convert_result,
        pagination::{paginate, Paginator},
        BaseClient,
    },
    http::Query,
    join_ids,
<<<<<<< HEAD
    model::*,
    util::{build_map, JsonBuilder},
=======
    macros::build_json,
    model::*,
    util::build_map,
>>>>>>> a372b334
    ClientResult, OAuth, Token,
};

use std::{collections::HashMap, time};

use maybe_async::maybe_async;
use rspotify_model::idtypes::{PlayContextId, PlayableId};
use serde_json::{json, Map};
use url::Url;

/// This trait implements the methods available strictly to clients with user
/// authorization, including some parts of the authentication flow that are
/// shared, and the endpoints.
///
/// Note that the base trait [`BaseClient`](crate::clients::BaseClient) may
/// have endpoints that conditionally require authorization like
/// [`user_playlist`](crate::clients::BaseClient::user_playlist). This trait
/// only separates endpoints that *always* need authorization from the base
/// ones.
#[maybe_async]
pub trait OAuthClient: BaseClient {
    fn get_oauth(&self) -> &OAuth;

    /// Obtains a user access token given a code, as part of the OAuth
    /// authentication. The access token will be saved internally.
    async fn request_token(&self, code: &str) -> ClientResult<()>;

    /// Tries to read the cache file's token.
    ///
    /// This will return an error if the token couldn't be read (e.g. it's not
    /// available or the JSON is malformed). It may return `Ok(None)` if:
    ///
    /// * The read token is expired and `allow_expired` is false
    /// * Its scopes don't match with the current client (you will need to
    ///   re-authenticate to gain access to more scopes)
    /// * The cached token is disabled in the config
    ///
    /// # Note
    /// This function's implementation differs slightly from the implementation
    /// in [`ClientCredsSpotify::read_token_cache`]. The boolean parameter
    /// `allow_expired` allows users to load expired tokens from the cache.
    /// This functionality can be used to access the refresh token and obtain
    /// a new, valid token. This option is unavailable in the implementation of
    /// [`ClientCredsSpotify::read_token_cache`] since the client credentials
    /// authorization flow does not have a refresh token and instead requires
    /// the application re-authenticate.
    ///
    /// [`ClientCredsSpotify::read_token_cache`]: crate::client_creds::ClientCredsSpotify::read_token_cache
    async fn read_token_cache(&self, allow_expired: bool) -> ClientResult<Option<Token>> {
        if !self.get_config().token_cached {
            log::info!("Auth token cache read ignored (not configured)");
            return Ok(None);
        }

        log::info!("Reading auth token cache");
        let token = Token::from_cache(&self.get_config().cache_path)?;
        if !self.get_oauth().scopes.is_subset(&token.scopes)
            || (!allow_expired && token.is_expired())
        {
            // Invalid token, since it doesn't have at least the currently
            // required scopes or it's expired.
            Ok(None)
        } else {
            Ok(Some(token))
        }
    }

    /// Parse the response code in the given response url. If the URL cannot be
    /// parsed or the `code` parameter is not present, this will return `None`.
    ///
    // As the [RFC
    // indicates](https://datatracker.ietf.org/doc/html/rfc6749#section-4.1),
    // the state should be the same between the request and the callback. This
    // will also return `None` if this is not true.
    fn parse_response_code(&self, url: &str) -> Option<String> {
        let url = Url::parse(url).ok()?;
        let params = url.query_pairs().collect::<HashMap<_, _>>();

        let code = params.get("code")?;

        // Making sure the state is the same
        let expected_state = &self.get_oauth().state;
        let state = params.get("state").map(|cow| cow.as_ref());
        if state != Some(expected_state) {
            log::error!("Request state doesn't match the callback state");
            return None;
        }

        Some(code.to_string())
    }

    /// Tries to open the authorization URL in the user's browser, and returns
    /// the obtained code.
    ///
    /// Note: this method requires the `cli` feature.
    #[cfg(feature = "cli")]
    fn get_code_from_user(&self, url: &str) -> ClientResult<String> {
        use crate::ClientError;

        log::info!("Opening brower with auth URL");
        match webbrowser::open(url) {
            Ok(_) => println!("Opened {} in your browser.", url),
            Err(why) => eprintln!(
                "Error when trying to open an URL in your browser: {:?}. \
                 Please navigate here manually: {}",
                why, url
            ),
        }

        log::info!("Prompting user for code");
        println!("Please enter the URL you were redirected to: ");
        let mut input = String::new();
        std::io::stdin().read_line(&mut input)?;
        let code = self
            .parse_response_code(&input)
            .ok_or_else(|| ClientError::Cli("unable to parse the response code".to_string()))?;

        Ok(code)
    }

    /// Opens up the authorization URL in the user's browser so that it can
    /// authenticate. It reads from the standard input the redirect URI
    /// in order to obtain the access token information. The resulting access
    /// token will be saved internally once the operation is successful.
    ///
    /// If the [`Config::token_cached`] setting is enabled for this client,
    /// and a token exists in the cache, the token will be loaded and the client
    /// will attempt to automatically refresh the token if it is expired. If
    /// the token was unable to be refreshed, the client will then prompt the
    /// user for the token as normal.
    ///
    /// Note: this method requires the `cli` feature.
    ///
    /// [`Config::token_cached`]: crate::Config::token_cached
    #[cfg(feature = "cli")]
    #[maybe_async]
    async fn prompt_for_token(&self, url: &str) -> ClientResult<()> {
        match self.read_token_cache(true).await {
            Ok(Some(new_token)) => {
                let expired = new_token.is_expired();

                // Load token into client regardless of whether it's expired o
                // not, since it will be refreshed later anyway.
                *self.get_token().lock().await.unwrap() = Some(new_token);

                if expired {
                    // Ensure that we actually got a token from the refetch
                    match self.refetch_token().await? {
                        Some(refreshed_token) => {
                            log::info!("Successfully refreshed expired token from token cache");
                            *self.get_token().lock().await.unwrap() = Some(refreshed_token)
                        }
                        // If not, prompt the user for it
                        None => {
                            log::info!("Unable to refresh expired token from token cache");
                            let code = self.get_code_from_user(url)?;
                            self.request_token(&code).await?;
                        }
                    }
                }
            }
            // Otherwise following the usual procedure to get the token.
            _ => {
                let code = self.get_code_from_user(url)?;
                self.request_token(&code).await?;
            }
        }

        self.write_token_cache().await
    }

    /// Get current user playlists without required getting his profile.
    ///
    /// Parameters:
    /// - limit  - the number of items to return
    /// - offset - the index of the first item to return
    ///
    /// See [`Self::current_user_playlists_manual`] for a manually paginated
    /// version of this.
    ///
    /// [Reference](https://developer.spotify.com/documentation/web-api/reference/#/operations/get-a-list-of-current-users-playlists)
    fn current_user_playlists(&self) -> Paginator<'_, ClientResult<SimplifiedPlaylist>> {
        paginate(
            move |limit, offset| self.current_user_playlists_manual(Some(limit), Some(offset)),
            self.get_config().pagination_chunks,
        )
    }

    /// The manually paginated version of [`Self::current_user_playlists`].
    async fn current_user_playlists_manual(
        &self,
        limit: Option<u32>,
        offset: Option<u32>,
    ) -> ClientResult<Page<SimplifiedPlaylist>> {
        let limit = limit.map(|s| s.to_string());
        let offset = offset.map(|s| s.to_string());
        let params = build_map([("limit", limit.as_deref()), ("offset", offset.as_deref())]);

        let result = self.endpoint_get("me/playlists", &params).await?;
        convert_result(&result)
    }

    /// Creates a playlist for a user.
    ///
    /// Parameters:
    /// - user_id - the id of the user
    /// - name - the name of the playlist
    /// - public - is the created playlist public
    /// - description - the description of the playlist
    /// - collaborative - if the playlist will be collaborative. Note:
    /// to create a collaborative playlist you must also set public to false
    ///
    /// [Reference](https://developer.spotify.com/documentation/web-api/reference/#/operations/create-playlist)
    async fn user_playlist_create(
        &self,
        user_id: UserId<'_>,
        name: &str,
        public: Option<bool>,
        collaborative: Option<bool>,
        description: Option<&str>,
    ) -> ClientResult<FullPlaylist> {
<<<<<<< HEAD
        let params = JsonBuilder::new()
            .required("name", name)
            .optional("public", public)
            .optional("collaborative", collaborative)
            .optional("description", description)
            .build();
=======
        debug_assert!(
            !(collaborative.unwrap_or(false) && public.unwrap_or(false)),
            "To create a collaborative playlist you must also set public to \
            false. See the reference for more information."
        );

        let params = build_json! {
            "name": name,
            optional "public": public,
            optional "collaborative": collaborative,
            optional "description": description,
        };
>>>>>>> a372b334

        let url = format!("users/{}/playlists", user_id.id());
        let result = self.endpoint_post(&url, &params).await?;
        convert_result(&result)
    }

    /// Changes a playlist's name and/or public/private state.
    ///
    /// Parameters:
    /// - playlist_id - the id of the playlist
    /// - name - optional name of the playlist
    /// - public - optional is the playlist public
    /// - collaborative - optional is the playlist collaborative
    /// - description - optional description of the playlist
    ///
    /// [Reference](https://developer.spotify.com/documentation/web-api/reference/#/operations/change-playlist-details)
    async fn playlist_change_detail(
        &self,
        playlist_id: PlaylistId<'_>,
        name: Option<&str>,
        public: Option<bool>,
        description: Option<&str>,
        collaborative: Option<bool>,
    ) -> ClientResult<String> {
        let params = JsonBuilder::new()
            .optional("name", name)
            .optional("public", public)
            .optional("collaborative", collaborative)
            .optional("description", description)
            .build();

        let url = format!("playlists/{}", playlist_id.id());
        self.endpoint_put(&url, &params).await
    }

    /// Unfollows (deletes) a playlist for a user.
    ///
    /// Parameters:
    /// - playlist_id - the id of the playlist
    ///
    /// [Reference](https://developer.spotify.com/documentation/web-api/reference/#/operations/unfollow-playlist)
    async fn playlist_unfollow(&self, playlist_id: PlaylistId<'_>) -> ClientResult<()> {
        let url = format!("playlists/{}/followers", playlist_id.id());
        self.endpoint_delete(&url, &json!({})).await?;

        Ok(())
    }

    /// Adds items to a playlist.
    ///
    /// Parameters:
    /// - playlist_id - the id of the playlist
    /// - track_ids - a list of track URIs, URLs or IDs
    /// - position - the position to add the tracks
    ///
    /// [Reference](https://developer.spotify.com/documentation/web-api/reference/#/operations/add-tracks-to-playlist)
    async fn playlist_add_items<'a>(
        &self,
        playlist_id: PlaylistId<'_>,
        items: impl IntoIterator<Item = PlayableId<'a>> + Send + 'a,
        position: Option<i32>,
    ) -> ClientResult<PlaylistResult> {
        let uris = items.into_iter().map(|id| id.uri()).collect::<Vec<_>>();
        let params = JsonBuilder::new()
            .required("uris", uris)
            .optional("position", position)
            .build();

        let url = format!("playlists/{}/tracks", playlist_id.id());
        let result = self.endpoint_post(&url, &params).await?;
        convert_result(&result)
    }

    /// Replace all items in a playlist
    ///
    /// Parameters:
    /// - user - the id of the user
    /// - playlist_id - the id of the playlist
    /// - tracks - the list of track ids to add to the playlist
    ///
    /// [Reference](https://developer.spotify.com/documentation/web-api/reference/#/operations/reorder-or-replace-playlists-tracks)
    async fn playlist_replace_items<'a>(
        &self,
        playlist_id: PlaylistId<'_>,
        items: impl IntoIterator<Item = PlayableId<'a>> + Send + 'a,
    ) -> ClientResult<()> {
        let uris = items.into_iter().map(|id| id.uri()).collect::<Vec<_>>();
        let params = JsonBuilder::new().required("uris", uris).build();

        let url = format!("playlists/{}/tracks", playlist_id.id());
        self.endpoint_put(&url, &params).await?;

        Ok(())
    }

    /// Reorder items in a playlist.
    ///
    /// Parameters:
    /// - playlist_id - the id of the playlist
    /// - uris - a list of Spotify URIs to replace or clear
    /// - range_start - the position of the first track to be reordered
    /// - insert_before - the position where the tracks should be inserted
    /// - range_length - optional the number of tracks to be reordered (default:
    ///   1)
    /// - snapshot_id - optional playlist's snapshot ID
    ///
    /// [Reference](https://developer.spotify.com/documentation/web-api/reference/#/operations/reorder-or-replace-playlists-tracks)
    async fn playlist_reorder_items(
        &self,
        playlist_id: PlaylistId<'_>,
        range_start: Option<i32>,
        insert_before: Option<i32>,
        range_length: Option<u32>,
        snapshot_id: Option<&str>,
    ) -> ClientResult<PlaylistResult> {
        let params = JsonBuilder::new()
            .optional("range_start", range_start)
            .optional("insert_before", insert_before)
            .optional("range_length", range_length)
            .optional("snapshot_id", snapshot_id)
            .build();

        let url = format!("playlists/{}/tracks", playlist_id.id());
        let result = self.endpoint_put(&url, &params).await?;
        convert_result(&result)
    }

    /// Removes all occurrences of the given items from the given playlist.
    ///
    /// Parameters:
    /// - playlist_id - the id of the playlist
    /// - track_ids - the list of track ids to add to the playlist
    /// - snapshot_id - optional id of the playlist snapshot
    ///
    /// [Reference](https://developer.spotify.com/documentation/web-api/reference/#/operations/remove-tracks-playlist)
    async fn playlist_remove_all_occurrences_of_items<'a>(
        &self,
        playlist_id: PlaylistId<'_>,
        track_ids: impl IntoIterator<Item = PlayableId<'a>> + Send + 'a,
        snapshot_id: Option<&str>,
    ) -> ClientResult<PlaylistResult> {
        let tracks = track_ids
            .into_iter()
            .map(|id| {
                let mut map = Map::with_capacity(1);
                map.insert("uri".to_owned(), id.uri().into());
                map
            })
            .collect::<Vec<_>>();

        let params = JsonBuilder::new()
            .required("tracks", tracks)
            .optional("snapshot_id", snapshot_id)
            .build();

        let url = format!("playlists/{}/tracks", playlist_id.id());
        let result = self.endpoint_delete(&url, &params).await?;
        convert_result(&result)
    }

    /// Removes specfic occurrences of the given items from the given playlist.
    ///
    /// Parameters:
    /// - playlist_id: the id of the playlist
    /// - tracks: an array of map containing Spotify URIs of the tracks to
    ///   remove with their current positions in the playlist. For example:
    ///
    /// ```json
    /// {
    ///    "tracks":[
    ///       {
    ///          "uri":"spotify:track:4iV5W9uYEdYUVa79Axb7Rh",
    ///          "positions":[
    ///             0,
    ///             3
    ///          ]
    ///       },
    ///       {
    ///          "uri":"spotify:track:1301WleyT98MSxVHPZCA6M",
    ///          "positions":[
    ///             7
    ///          ]
    ///       }
    ///    ]
    /// }
    /// ```
    /// - snapshot_id: optional id of the playlist snapshot
    ///
    /// [Reference](https://developer.spotify.com/documentation/web-api/reference/#/operations/remove-tracks-playlist)
    async fn playlist_remove_specific_occurrences_of_items<'a>(
        &self,
        playlist_id: PlaylistId<'_>,
        items: impl IntoIterator<Item = ItemPositions<'a>> + Send + 'a,
        snapshot_id: Option<&str>,
    ) -> ClientResult<PlaylistResult> {
        let tracks = items
            .into_iter()
            .map(|track| {
                let mut map = Map::new();
                map.insert("uri".to_owned(), track.id.uri().into());
                map.insert("positions".to_owned(), json!(track.positions));
                map
            })
            .collect::<Vec<_>>();

        let params = JsonBuilder::new()
            .required("tracks", tracks)
            .optional("snapshot_id", snapshot_id)
            .build();

        let url = format!("playlists/{}/tracks", playlist_id.id());
        let result = self.endpoint_delete(&url, &params).await?;
        convert_result(&result)
    }

    /// Add the current authenticated user as a follower of a playlist.
    ///
    /// Parameters:
    /// - playlist_id - the id of the playlist
    ///
    /// [Reference](https://developer.spotify.com/documentation/web-api/reference/#/operations/follow-playlist)
    async fn playlist_follow(
        &self,
        playlist_id: PlaylistId<'_>,
        public: Option<bool>,
    ) -> ClientResult<()> {
        let url = format!("playlists/{}/followers", playlist_id.id());

        let params = JsonBuilder::new().optional("public", public).build();

        self.endpoint_put(&url, &params).await?;

        Ok(())
    }

    /// Get detailed profile information about the current user.
    /// An alias for the 'current_user' method.
    ///
    /// [Reference](https://developer.spotify.com/documentation/web-api/reference/#/operations/get-current-users-profile)
    async fn me(&self) -> ClientResult<PrivateUser> {
        let result = self.endpoint_get("me/", &Query::new()).await?;
        convert_result(&result)
    }

    /// Get detailed profile information about the current user.
    /// An alias for the 'me' method.
    ///
    /// [Reference](https://developer.spotify.com/documentation/web-api/reference/#/operations/get-current-users-profile)
    async fn current_user(&self) -> ClientResult<PrivateUser> {
        self.me().await
    }

    /// Get information about the current users currently playing item.
    ///
    /// [Reference](https://developer.spotify.com/documentation/web-api/reference/#/operations/get-the-users-currently-playing-track)
    async fn current_user_playing_item(&self) -> ClientResult<Option<CurrentlyPlayingContext>> {
        let result = self
            .endpoint_get("me/player/currently-playing", &Query::new())
            .await?;
        if result.is_empty() {
            Ok(None)
        } else {
            convert_result(&result)
        }
    }

    /// Gets a list of the albums saved in the current authorized user's
    /// "Your Music" library
    ///
    /// Parameters:
    /// - limit - the number of albums to return
    /// - offset - the index of the first album to return
    /// - market - Provide this parameter if you want to apply Track Relinking.
    ///
    /// See [`Self::current_user_saved_albums`] for a manually paginated version
    /// of this.
    ///
    /// [Reference](https://developer.spotify.com/documentation/web-api/reference/#/operations/get-users-saved-albums)
    fn current_user_saved_albums(
        &self,
        market: Option<Market>,
    ) -> Paginator<'_, ClientResult<SavedAlbum>> {
        paginate(
            move |limit, offset| {
                self.current_user_saved_albums_manual(market, Some(limit), Some(offset))
            },
            self.get_config().pagination_chunks,
        )
    }

    /// The manually paginated version of [`Self::current_user_saved_albums`].
    async fn current_user_saved_albums_manual(
        &self,
        market: Option<Market>,
        limit: Option<u32>,
        offset: Option<u32>,
    ) -> ClientResult<Page<SavedAlbum>> {
        let limit = limit.map(|s| s.to_string());
        let offset = offset.map(|s| s.to_string());
        let params = build_map([
<<<<<<< HEAD
            ("market", market.map(|x| x.as_ref())),
=======
            ("market", market.map(|x| x.into())),
>>>>>>> a372b334
            ("limit", limit.as_deref()),
            ("offset", offset.as_deref()),
        ]);

        let result = self.endpoint_get("me/albums", &params).await?;
        convert_result(&result)
    }

    /// Get a list of the songs saved in the current Spotify user's "Your Music"
    /// library.
    ///
    /// Parameters:
    /// - limit - the number of tracks to return
    /// - offset - the index of the first track to return
    /// - market - Provide this parameter if you want to apply Track Relinking.
    ///
    /// See [`Self::current_user_saved_tracks_manual`] for a manually paginated
    /// version of this.
    ///
    /// [Reference](https://developer.spotify.com/documentation/web-api/reference/#/operations/get-users-saved-tracks)
    fn current_user_saved_tracks(
        &self,
        market: Option<Market>,
    ) -> Paginator<'_, ClientResult<SavedTrack>> {
        paginate(
            move |limit, offset| {
                self.current_user_saved_tracks_manual(market, Some(limit), Some(offset))
            },
            self.get_config().pagination_chunks,
        )
    }

    /// The manually paginated version of [`Self::current_user_saved_tracks`].
    async fn current_user_saved_tracks_manual(
        &self,
        market: Option<Market>,
        limit: Option<u32>,
        offset: Option<u32>,
    ) -> ClientResult<Page<SavedTrack>> {
        let limit = limit.map(|s| s.to_string());
        let offset = offset.map(|s| s.to_string());
        let params = build_map([
<<<<<<< HEAD
            ("market", market.map(|x| x.as_ref())),
=======
            ("market", market.map(|x| x.into())),
>>>>>>> a372b334
            ("limit", limit.as_deref()),
            ("offset", offset.as_deref()),
        ]);

        let result = self.endpoint_get("me/tracks", &params).await?;
        convert_result(&result)
    }

    /// Gets a list of the artists followed by the current authorized user.
    ///
    /// Parameters:
    /// - after - the last artist ID retrieved from the previous request
    /// - limit - the number of tracks to return
    ///
    /// [Reference](https://developer.spotify.com/documentation/web-api/reference/#/operations/get-followed)
    async fn current_user_followed_artists(
        &self,
        after: Option<&str>,
        limit: Option<u32>,
    ) -> ClientResult<CursorBasedPage<FullArtist>> {
        let limit = limit.map(|s| s.to_string());
        let params = build_map([
<<<<<<< HEAD
            ("type", Some(Type::Artist.as_ref())),
=======
            ("type", Some(Type::Artist.into())),
>>>>>>> a372b334
            ("after", after),
            ("limit", limit.as_deref()),
        ]);

        let result = self.endpoint_get("me/following", &params).await?;
        convert_result::<CursorPageFullArtists>(&result).map(|x| x.artists)
    }

    /// Remove one or more tracks from the current user's "Your Music" library.
    ///
    /// Parameters:
    /// - track_ids - a list of track URIs, URLs or IDs
    ///
    /// [Reference](https://developer.spotify.com/documentation/web-api/reference/#/operations/remove-tracks-user)
    async fn current_user_saved_tracks_delete<'a>(
        &self,
        track_ids: impl IntoIterator<Item = TrackId<'a>> + Send + 'a,
    ) -> ClientResult<()> {
        let url = format!("me/tracks/?ids={}", join_ids(track_ids));
        self.endpoint_delete(&url, &json!({})).await?;

        Ok(())
    }

    /// Check if one or more tracks is already saved in the current Spotify
    /// user’s "Your Music" library.
    ///
    /// Parameters:
    /// - track_ids - a list of track URIs, URLs or IDs
    ///
    /// [Reference](https://developer.spotify.com/documentation/web-api/reference/#/operations/check-users-saved-tracks)
    async fn current_user_saved_tracks_contains<'a>(
        &self,
        track_ids: impl IntoIterator<Item = TrackId<'a>> + Send + 'a,
    ) -> ClientResult<Vec<bool>> {
        let url = format!("me/tracks/contains/?ids={}", join_ids(track_ids));
        let result = self.endpoint_get(&url, &Query::new()).await?;
        convert_result(&result)
    }

    /// Save one or more tracks to the current user's "Your Music" library.
    ///
    /// Parameters:
    /// - track_ids - a list of track URIs, URLs or IDs
    ///
    /// [Reference](https://developer.spotify.com/documentation/web-api/reference/#/operations/save-tracks-user)
    async fn current_user_saved_tracks_add<'a>(
        &self,
        track_ids: impl IntoIterator<Item = TrackId<'a>> + Send + 'a,
    ) -> ClientResult<()> {
        let url = format!("me/tracks/?ids={}", join_ids(track_ids));
        self.endpoint_put(&url, &json!({})).await?;

        Ok(())
    }

    /// Get the current user's top artists.
    ///
    /// Parameters:
    /// - limit - the number of entities to return
    /// - offset - the index of the first entity to return
    /// - time_range - Over what time frame are the affinities computed
    ///
    /// See [`Self::current_user_top_artists_manual`] for a manually paginated
    /// version of this.
    ///
    /// [Reference](https://developer.spotify.com/documentation/web-api/reference/#/operations/get-users-top-artists-and-tracks)
    fn current_user_top_artists(
        &self,
        time_range: Option<TimeRange>,
    ) -> Paginator<'_, ClientResult<FullArtist>> {
        paginate(
            move |limit, offset| {
                self.current_user_top_artists_manual(time_range, Some(limit), Some(offset))
            },
            self.get_config().pagination_chunks,
        )
    }

    /// The manually paginated version of [`Self::current_user_top_artists`].
    async fn current_user_top_artists_manual(
        &self,
        time_range: Option<TimeRange>,
        limit: Option<u32>,
        offset: Option<u32>,
    ) -> ClientResult<Page<FullArtist>> {
        let limit = limit.map(|s| s.to_string());
        let offset = offset.map(|s| s.to_string());
        let params = build_map([
<<<<<<< HEAD
            ("time_range", time_range.as_ref().map(|x| x.as_ref())),
=======
            ("time_range", time_range.map(|x| x.into())),
>>>>>>> a372b334
            ("limit", limit.as_deref()),
            ("offset", offset.as_deref()),
        ]);

        let result = self.endpoint_get("me/top/artists", &params).await?;
        convert_result(&result)
    }

    /// Get the current user's top tracks.
    ///
    /// Parameters:
    /// - limit - the number of entities to return
    /// - offset - the index of the first entity to return
    /// - time_range - Over what time frame are the affinities computed
    ///
    /// See [`Self::current_user_top_tracks_manual`] for a manually paginated
    /// version of this.
    ///
    /// [Reference](https://developer.spotify.com/documentation/web-api/reference/#/operations/get-users-top-artists-and-tracks)
    fn current_user_top_tracks(
        &self,
        time_range: Option<TimeRange>,
    ) -> Paginator<'_, ClientResult<FullTrack>> {
        paginate(
            move |limit, offset| {
                self.current_user_top_tracks_manual(time_range, Some(limit), Some(offset))
            },
            self.get_config().pagination_chunks,
        )
    }

    /// The manually paginated version of [`Self::current_user_top_tracks`].
    async fn current_user_top_tracks_manual(
        &self,
        time_range: Option<TimeRange>,
        limit: Option<u32>,
        offset: Option<u32>,
    ) -> ClientResult<Page<FullTrack>> {
        let limit = limit.map(|x| x.to_string());
        let offset = offset.map(|x| x.to_string());
        let params = build_map([
<<<<<<< HEAD
            ("time_range", time_range.as_ref().map(|x| x.as_ref())),
=======
            ("time_range", time_range.map(|x| x.into())),
>>>>>>> a372b334
            ("limit", limit.as_deref()),
            ("offset", offset.as_deref()),
        ]);

        let result = self.endpoint_get("me/top/tracks", &params).await?;
        convert_result(&result)
    }

    /// Get the current user's recently played tracks.
    ///
    /// Parameters:
    /// - limit - the number of entities to return
    /// - time_limit - a Unix timestamp in milliseconds. Returns all items after
    /// or before (but not including) this cursor position.
    ///
    /// [Reference](https://developer.spotify.com/documentation/web-api/reference/#/operations/get-recently-played)
    async fn current_user_recently_played(
        &self,
        limit: Option<u32>,
        time_limit: Option<TimeLimits>,
    ) -> ClientResult<CursorBasedPage<PlayHistory>> {
        let limit = limit.map(|x| x.to_string());
        let mut params = build_map([("limit", limit.as_deref())]);

        let time_limit = match time_limit {
            Some(TimeLimits::Before(y)) => Some(("before", y.timestamp_millis().to_string())),
            Some(TimeLimits::After(y)) => Some(("after", y.timestamp_millis().to_string())),
            None => None,
        };
        if let Some((name, value)) = time_limit.as_ref() {
            params.insert(name, value);
        }

        let result = self
            .endpoint_get("me/player/recently-played", &params)
            .await?;
        convert_result(&result)
    }

    /// Add one or more albums to the current user's "Your Music" library.
    ///
    /// Parameters:
    /// - album_ids - a list of album URIs, URLs or IDs
    ///
    /// [Reference](https://developer.spotify.com/documentation/web-api/reference/#/operations/save-albums-user)
    async fn current_user_saved_albums_add<'a>(
        &self,
        album_ids: impl IntoIterator<Item = AlbumId<'a>> + Send + 'a,
    ) -> ClientResult<()> {
        let url = format!("me/albums/?ids={}", join_ids(album_ids));
        self.endpoint_put(&url, &json!({})).await?;

        Ok(())
    }

    /// Remove one or more albums from the current user's "Your Music" library.
    ///
    /// Parameters:
    /// - album_ids - a list of album URIs, URLs or IDs
    ///
    /// [Reference](https://developer.spotify.com/documentation/web-api/reference/#/operations/remove-albums-user)
    async fn current_user_saved_albums_delete<'a>(
        &self,
        album_ids: impl IntoIterator<Item = AlbumId<'a>> + Send + 'a,
    ) -> ClientResult<()> {
        let url = format!("me/albums/?ids={}", join_ids(album_ids));
        self.endpoint_delete(&url, &json!({})).await?;

        Ok(())
    }

    /// Check if one or more albums is already saved in the current Spotify
    /// user’s "Your Music” library.
    ///
    /// Parameters:
    /// - album_ids - a list of album URIs, URLs or IDs
    ///
    /// [Reference](https://developer.spotify.com/documentation/web-api/reference/#/operations/check-users-saved-albums)
    async fn current_user_saved_albums_contains<'a>(
        &self,
        album_ids: impl IntoIterator<Item = AlbumId<'a>> + Send + 'a,
    ) -> ClientResult<Vec<bool>> {
        let url = format!("me/albums/contains/?ids={}", join_ids(album_ids));
        let result = self.endpoint_get(&url, &Query::new()).await?;
        convert_result(&result)
    }

    /// Follow one or more artists.
    ///
    /// Parameters:
    /// - artist_ids - a list of artist IDs
    ///
    /// [Reference](https://developer.spotify.com/documentation/web-api/reference/#/operations/follow-artists-users)
    async fn user_follow_artists<'a>(
        &self,
        artist_ids: impl IntoIterator<Item = ArtistId<'a>> + Send + 'a,
    ) -> ClientResult<()> {
        let url = format!("me/following?type=artist&ids={}", join_ids(artist_ids));
        self.endpoint_put(&url, &json!({})).await?;

        Ok(())
    }

    /// Unfollow one or more artists.
    ///
    /// Parameters:
    /// - artist_ids - a list of artist IDs
    ///
    /// [Reference](https://developer.spotify.com/documentation/web-api/reference/#/operations/unfollow-artists-users)
    async fn user_unfollow_artists<'a>(
        &self,
        artist_ids: impl IntoIterator<Item = ArtistId<'a>> + Send + 'a,
    ) -> ClientResult<()> {
        let url = format!("me/following?type=artist&ids={}", join_ids(artist_ids));
        self.endpoint_delete(&url, &json!({})).await?;

        Ok(())
    }

    /// Check to see if the current user is following one or more artists or
    /// other Spotify users.
    ///
    /// Parameters:
    /// - artist_ids - the ids of the users that you want to
    ///
    /// [Reference](https://developer.spotify.com/documentation/web-api/reference/#/operations/check-current-user-follows)
    async fn user_artist_check_follow<'a>(
        &self,
        artist_ids: impl IntoIterator<Item = ArtistId<'a>> + Send + 'a,
    ) -> ClientResult<Vec<bool>> {
        let url = format!(
            "me/following/contains?type=artist&ids={}",
            join_ids(artist_ids)
        );
        let result = self.endpoint_get(&url, &Query::new()).await?;
        convert_result(&result)
    }

    /// Follow one or more users.
    ///
    /// Parameters:
    /// - user_ids - a list of artist IDs
    ///
    /// [Reference](https://developer.spotify.com/documentation/web-api/reference/#/operations/follow-artists-users)
    async fn user_follow_users<'a>(
        &self,
        user_ids: impl IntoIterator<Item = UserId<'a>> + Send + 'a,
    ) -> ClientResult<()> {
        let url = format!("me/following?type=user&ids={}", join_ids(user_ids));
        self.endpoint_put(&url, &json!({})).await?;

        Ok(())
    }

    /// Unfollow one or more users.
    ///
    /// Parameters:
    /// - user_ids - a list of artist IDs
    ///
    /// [Reference](https://developer.spotify.com/documentation/web-api/reference/#/operations/unfollow-artists-users)
    async fn user_unfollow_users<'a>(
        &self,
        user_ids: impl IntoIterator<Item = UserId<'a>> + Send + 'a,
    ) -> ClientResult<()> {
        let url = format!("me/following?type=user&ids={}", join_ids(user_ids));
        self.endpoint_delete(&url, &json!({})).await?;

        Ok(())
    }

    /// Get a User’s Available Devices
    ///
    /// [Reference](https://developer.spotify.com/documentation/web-api/reference/#/operations/get-a-users-available-devices)
    async fn device(&self) -> ClientResult<Vec<Device>> {
        let result = self
            .endpoint_get("me/player/devices", &Query::new())
            .await?;
        convert_result::<DevicePayload>(&result).map(|x| x.devices)
    }

    /// Get Information About The User’s Current Playback
    ///
    /// Parameters:
    /// - market: Optional. an ISO 3166-1 alpha-2 country code or the string from_token.
    /// - additional_types: Optional. A list of item types that your client
    ///   supports besides the default track type. Valid types are: `track` and
    ///   `episode`.
    ///
    /// [Reference](https://developer.spotify.com/documentation/web-api/reference/#/operations/get-information-about-the-users-current-playback)
    async fn current_playback<'a>(
        &self,
        country: Option<Market>,
        additional_types: Option<impl IntoIterator<Item = &'a AdditionalType> + Send + 'a>,
    ) -> ClientResult<Option<CurrentPlaybackContext>> {
        let additional_types = additional_types.map(|x| {
            x.into_iter()
                .map(|x| x.into())
                .collect::<Vec<&'static str>>()
                .join(",")
        });
        let params = build_map([
<<<<<<< HEAD
            ("country", country.map(|x| x.as_ref())),
=======
            ("country", country.map(|x| x.into())),
>>>>>>> a372b334
            ("additional_types", additional_types.as_deref()),
        ]);

        let result = self.endpoint_get("me/player", &params).await?;
        if result.is_empty() {
            Ok(None)
        } else {
            convert_result(&result)
        }
    }

    /// Get the User’s Currently Playing Track
    ///
    /// Parameters:
    /// - market: Optional. an ISO 3166-1 alpha-2 country code or the string from_token.
    /// - additional_types: Optional. A comma-separated list of item types that
    ///   your client supports besides the default track type. Valid types are:
    ///   `track` and `episode`.
    ///
    /// [Reference](https://developer.spotify.com/documentation/web-api/reference/#/operations/get-recently-played)
    async fn current_playing<'a>(
        &'a self,
        market: Option<Market>,
        additional_types: Option<impl IntoIterator<Item = &'a AdditionalType> + Send + 'a>,
    ) -> ClientResult<Option<CurrentlyPlayingContext>> {
        let additional_types = additional_types.map(|x| {
            x.into_iter()
                .map(|x| x.into())
                .collect::<Vec<&'static str>>()
                .join(",")
        });
        let params = build_map([
<<<<<<< HEAD
            ("market", market.map(|x| x.as_ref())),
=======
            ("market", market.map(|x| x.into())),
>>>>>>> a372b334
            ("additional_types", additional_types.as_deref()),
        ]);

        let result = self
            .endpoint_get("me/player/currently-playing", &params)
            .await?;
        if result.is_empty() {
            Ok(None)
        } else {
            convert_result(&result)
        }
    }

    /// Transfer a User’s Playback.
    ///
    /// Note: Although an array is accepted, only a single device_id is
    /// currently supported. Supplying more than one will return 400 Bad Request
    ///
    /// Parameters:
    /// - device_id - transfer playback to this device
    /// - force_play - true: after transfer, play. false: keep current state.
    ///
    /// [Reference](https://developer.spotify.com/documentation/web-api/reference/#/operations/transfer-a-users-playback)
    async fn transfer_playback(&self, device_id: &str, play: Option<bool>) -> ClientResult<()> {
        let params = JsonBuilder::new()
            .required("device_ids", [device_id])
            .optional("play", play)
            .build();

        self.endpoint_put("me/player", &params).await?;
        Ok(())
    }

    /// Start/Resume a User’s Playback.
    ///
    /// Provide a `context_uri` to start playback or a album, artist, or
    /// playlist. Provide a `uris` list to start playback of one or more tracks.
    /// Provide `offset` as {"position": <int>} or {"uri": "<track uri>"} to
    /// start playback at a particular offset.
    ///
    /// Parameters:
    /// - device_id - device target for playback
    /// - context_uri - spotify context uri to play
    /// - uris - spotify track uris
    /// - offset - offset into context by index or track
    /// - position_ms - Indicates from what position to start playback.
    ///
    /// [Reference](https://developer.spotify.com/documentation/web-api/reference/#/operations/start-a-users-playback)
    async fn start_context_playback(
        &self,
        context_uri: PlayContextId<'_>,
        device_id: Option<&str>,
        offset: Option<Offset>,
        position_ms: Option<time::Duration>,
    ) -> ClientResult<()> {
        let params = JsonBuilder::new()
            .required("context_uri", context_uri.uri())
            .optional(
                "offset",
                offset.map(|x| match x {
                    Offset::Position(position) => json!({ "position": position }),
                    Offset::Uri(uri) => json!({ "uri": uri }),
                }),
            )
            .optional("position_ms", position_ms)
            .build();

        let url = append_device_id("me/player/play", device_id);
        self.endpoint_put(&url, &params).await?;

        Ok(())
    }

    /// Start a user's playback
    ///
    /// Parameters:
    /// - uris
    /// - device_id
    /// - offset
    /// - position_ms
    ///
    /// [Reference](https://developer.spotify.com/documentation/web-api/reference/#/operations/start-a-users-playback)
    async fn start_uris_playback<'a>(
        &self,
        uris: impl IntoIterator<Item = PlayableId<'a>> + Send + 'a,
        device_id: Option<&str>,
        offset: Option<crate::model::Offset>,
        position_ms: Option<u32>,
    ) -> ClientResult<()> {
        let params = JsonBuilder::new()
            .required(
                "uris",
                uris.into_iter().map(|id| id.uri()).collect::<Vec<_>>(),
            )
            .optional("position_ms", position_ms)
            .optional(
                "offset",
                offset.map(|x| match x {
                    Offset::Position(position) => json!({ "position": position }),
                    Offset::Uri(uri) => json!({ "uri": uri }),
                }),
            )
            .build();

        let url = append_device_id("me/player/play", device_id);
        self.endpoint_put(&url, &params).await?;

        Ok(())
    }

    /// Pause a User’s Playback.
    ///
    /// Parameters:
    /// - device_id - device target for playback
    ///
    /// [Reference](https://developer.spotify.com/documentation/web-api/reference/#/operations/pause-a-users-playback)
    async fn pause_playback(&self, device_id: Option<&str>) -> ClientResult<()> {
        let url = append_device_id("me/player/pause", device_id);
        self.endpoint_put(&url, &json!({})).await?;

        Ok(())
    }

    /// Resume a User’s Playback.
    ///
    /// Parameters:
    /// - device_id - device target for playback
    /// - position_ms
    ///
    /// [Reference](https://developer.spotify.com/documentation/web-api/reference/#/operations/start-a-users-playback)
    async fn resume_playback(
        &self,
        device_id: Option<&str>,
        position_ms: Option<u32>,
    ) -> ClientResult<()> {
        let params = JsonBuilder::new()
            .optional("position_ms", position_ms)
            .build();

        let url = append_device_id("me/player/play", device_id);
        self.endpoint_put(&url, &params).await?;

        Ok(())
    }

    /// Skip User’s Playback To Next Track.
    ///
    /// Parameters:
    /// - device_id - device target for playback
    ///
    /// [Reference](https://developer.spotify.com/documentation/web-api/reference/#/operations/skip-users-playback-to-next-track)
    async fn next_track(&self, device_id: Option<&str>) -> ClientResult<()> {
        let url = append_device_id("me/player/next", device_id);
        self.endpoint_post(&url, &json!({})).await?;

        Ok(())
    }

    /// Skip User’s Playback To Previous Track.
    ///
    /// Parameters:
    /// - device_id - device target for playback
    ///
    /// [Reference](https://developer.spotify.com/documentation/web-api/reference/#/operations/skip-users-playback-to-previous-track)
    async fn previous_track(&self, device_id: Option<&str>) -> ClientResult<()> {
        let url = append_device_id("me/player/previous", device_id);
        self.endpoint_post(&url, &json!({})).await?;

        Ok(())
    }

    /// Seek To Position In Currently Playing Track.
    ///
    /// Parameters:
    /// - position_ms - position in milliseconds to seek to
    /// - device_id - device target for playback
    ///
    /// [Reference](https://developer.spotify.com/documentation/web-api/reference/#/operations/seek-to-position-in-currently-playing-track)
    async fn seek_track(&self, position_ms: u32, device_id: Option<&str>) -> ClientResult<()> {
        let url = append_device_id(
            &format!("me/player/seek?position_ms={position_ms}"),
            device_id,
        );
        self.endpoint_put(&url, &json!({})).await?;

        Ok(())
    }

    /// Set Repeat Mode On User’s Playback.
    ///
    /// Parameters:
    /// - state - `track`, `context`, or `off`
    /// - device_id - device target for playback
    ///
    /// [Reference](https://developer.spotify.com/documentation/web-api/reference/#/operations/set-repeat-mode-on-users-playback)
    async fn repeat(&self, state: RepeatState, device_id: Option<&str>) -> ClientResult<()> {
        let url = append_device_id(
            &format!("me/player/repeat?state={}", <&str>::from(state)),
            device_id,
        );
        self.endpoint_put(&url, &json!({})).await?;

        Ok(())
    }

    /// Set Volume For User’s Playback.
    ///
    /// Parameters:
    /// - volume_percent - volume between 0 and 100
    /// - device_id - device target for playback
    ///
    /// [Reference](https://developer.spotify.com/documentation/web-api/reference/#/operations/set-volume-for-users-playback)
    async fn volume(&self, volume_percent: u8, device_id: Option<&str>) -> ClientResult<()> {
        debug_assert!(
            volume_percent <= 100u8,
            "volume must be between 0 and 100, inclusive"
        );
        let url = append_device_id(
            &format!("me/player/volume?volume_percent={volume_percent}"),
            device_id,
        );
        self.endpoint_put(&url, &json!({})).await?;

        Ok(())
    }

    /// Toggle Shuffle For User’s Playback.
    ///
    /// Parameters:
    /// - state - true or false
    /// - device_id - device target for playback
    ///
    /// [Reference](https://developer.spotify.com/documentation/web-api/reference/#/operations/toggle-shuffle-for-users-playback)
    async fn shuffle(&self, state: bool, device_id: Option<&str>) -> ClientResult<()> {
        let url = append_device_id(&format!("me/player/shuffle?state={state}"), device_id);
        self.endpoint_put(&url, &json!({})).await?;

        Ok(())
    }

    /// Add an item to the end of the user's playback queue.
    ///
    /// Parameters:
    /// - uri - The uri of the item to add, Track or Episode
    /// - device id - The id of the device targeting
    /// - If no device ID provided the user's currently active device is
    ///   targeted
    ///
    /// [Reference](https://developer.spotify.com/documentation/web-api/reference/#/operations/add-to-queue)
    async fn add_item_to_queue(
        &self,
        item: PlayableId<'_>,
        device_id: Option<&str>,
    ) -> ClientResult<()> {
        let url = append_device_id(&format!("me/player/queue?uri={}", item.uri()), device_id);
        self.endpoint_post(&url, &json!({})).await?;

        Ok(())
    }

    /// Add a show or a list of shows to a user’s library.
    ///
    /// Parameters:
    /// - ids(Required) A comma-separated list of Spotify IDs for the shows to
    ///   be added to the user’s library.
    ///
    /// [Reference](https://developer.spotify.com/documentation/web-api/reference/#/operations/save-shows-user)
    async fn save_shows<'a>(
        &self,
        show_ids: impl IntoIterator<Item = ShowId<'a>> + Send + 'a,
    ) -> ClientResult<()> {
        let url = format!("me/shows/?ids={}", join_ids(show_ids));
        self.endpoint_put(&url, &json!({})).await?;

        Ok(())
    }

    /// Get a list of shows saved in the current Spotify user’s library.
    /// Optional parameters can be used to limit the number of shows returned.
    ///
    /// Parameters:
    /// - limit(Optional). The maximum number of shows to return. Default: 20.
    ///   Minimum: 1. Maximum: 50.
    /// - offset(Optional). The index of the first show to return. Default: 0
    ///   (the first object). Use with limit to get the next set of shows.
    ///
    /// See [`Self::get_saved_show_manual`] for a manually paginated version of
    /// this.
    ///
    /// [Reference](https://developer.spotify.com/documentation/web-api/reference/#/operations/get-users-saved-shows)
    fn get_saved_show(&self) -> Paginator<'_, ClientResult<Show>> {
        paginate(
            move |limit, offset| self.get_saved_show_manual(Some(limit), Some(offset)),
            self.get_config().pagination_chunks,
        )
    }

    /// The manually paginated version of [`Self::get_saved_show`].
    async fn get_saved_show_manual(
        &self,
        limit: Option<u32>,
        offset: Option<u32>,
    ) -> ClientResult<Page<Show>> {
        let limit = limit.map(|x| x.to_string());
        let offset = offset.map(|x| x.to_string());
        let params = build_map([("limit", limit.as_deref()), ("offset", offset.as_deref())]);

        let result = self.endpoint_get("me/shows", &params).await?;
        convert_result(&result)
    }

    /// Check if one or more shows is already saved in the current Spotify user’s library.
    ///
    /// Query Parameters
    /// - ids: Required. A comma-separated list of the Spotify IDs for the shows. Maximum: 50 IDs.
    ///
    /// [Reference](https://developer.spotify.com/documentation/web-api/reference/#/operations/check-users-saved-shows)
    async fn check_users_saved_shows<'a>(
        &self,
        ids: impl IntoIterator<Item = ShowId<'a>> + Send + 'a,
    ) -> ClientResult<Vec<bool>> {
        let ids = join_ids(ids);
        let params = build_map([("ids", Some(&ids))]);
        let result = self.endpoint_get("me/shows/contains", &params).await?;
        convert_result(&result)
    }

    /// Delete one or more shows from current Spotify user's library.
    /// Changes to a user's saved shows may not be visible in other Spotify applications immediately.
    ///
    /// Query Parameters
    /// - ids: Required. A comma-separated list of Spotify IDs for the shows to be deleted from the user’s library.
    /// - market: Optional. An ISO 3166-1 alpha-2 country code or the string from_token.
    ///
    /// [Reference](https://developer.spotify.com/documentation/web-api/reference/#/operations/remove-shows-user)
    async fn remove_users_saved_shows<'a>(
        &self,
        show_ids: impl IntoIterator<Item = ShowId<'a>> + Send + 'a,
        country: Option<Market>,
    ) -> ClientResult<()> {
        let url = format!("me/shows?ids={}", join_ids(show_ids));
<<<<<<< HEAD
        let params = JsonBuilder::new()
            .optional("country", country.map(|x| x.as_ref()))
            .build();
=======
        let params = build_json! {
            optional "country": country.map(<&str>::from)
        };
>>>>>>> a372b334
        self.endpoint_delete(&url, &params).await?;

        Ok(())
    }
}<|MERGE_RESOLUTION|>--- conflicted
+++ resolved
@@ -6,14 +6,8 @@
     },
     http::Query,
     join_ids,
-<<<<<<< HEAD
     model::*,
     util::{build_map, JsonBuilder},
-=======
-    macros::build_json,
-    model::*,
-    util::build_map,
->>>>>>> a372b334
     ClientResult, OAuth, Token,
 };
 
@@ -235,27 +229,18 @@
         collaborative: Option<bool>,
         description: Option<&str>,
     ) -> ClientResult<FullPlaylist> {
-<<<<<<< HEAD
+        debug_assert!(
+            !(collaborative.unwrap_or(false) && public.unwrap_or(false)),
+            "To create a collaborative playlist you must also set public to \
+            false. See the reference for more information."
+        );
+
         let params = JsonBuilder::new()
             .required("name", name)
             .optional("public", public)
             .optional("collaborative", collaborative)
             .optional("description", description)
             .build();
-=======
-        debug_assert!(
-            !(collaborative.unwrap_or(false) && public.unwrap_or(false)),
-            "To create a collaborative playlist you must also set public to \
-            false. See the reference for more information."
-        );
-
-        let params = build_json! {
-            "name": name,
-            optional "public": public,
-            optional "collaborative": collaborative,
-            optional "description": description,
-        };
->>>>>>> a372b334
 
         let url = format!("users/{}/playlists", user_id.id());
         let result = self.endpoint_post(&url, &params).await?;
@@ -556,11 +541,7 @@
         let limit = limit.map(|s| s.to_string());
         let offset = offset.map(|s| s.to_string());
         let params = build_map([
-<<<<<<< HEAD
-            ("market", market.map(|x| x.as_ref())),
-=======
             ("market", market.map(|x| x.into())),
->>>>>>> a372b334
             ("limit", limit.as_deref()),
             ("offset", offset.as_deref()),
         ]);
@@ -603,11 +584,7 @@
         let limit = limit.map(|s| s.to_string());
         let offset = offset.map(|s| s.to_string());
         let params = build_map([
-<<<<<<< HEAD
-            ("market", market.map(|x| x.as_ref())),
-=======
             ("market", market.map(|x| x.into())),
->>>>>>> a372b334
             ("limit", limit.as_deref()),
             ("offset", offset.as_deref()),
         ]);
@@ -630,11 +607,7 @@
     ) -> ClientResult<CursorBasedPage<FullArtist>> {
         let limit = limit.map(|s| s.to_string());
         let params = build_map([
-<<<<<<< HEAD
-            ("type", Some(Type::Artist.as_ref())),
-=======
             ("type", Some(Type::Artist.into())),
->>>>>>> a372b334
             ("after", after),
             ("limit", limit.as_deref()),
         ]);
@@ -724,11 +697,7 @@
         let limit = limit.map(|s| s.to_string());
         let offset = offset.map(|s| s.to_string());
         let params = build_map([
-<<<<<<< HEAD
-            ("time_range", time_range.as_ref().map(|x| x.as_ref())),
-=======
             ("time_range", time_range.map(|x| x.into())),
->>>>>>> a372b334
             ("limit", limit.as_deref()),
             ("offset", offset.as_deref()),
         ]);
@@ -770,11 +739,7 @@
         let limit = limit.map(|x| x.to_string());
         let offset = offset.map(|x| x.to_string());
         let params = build_map([
-<<<<<<< HEAD
-            ("time_range", time_range.as_ref().map(|x| x.as_ref())),
-=======
             ("time_range", time_range.map(|x| x.into())),
->>>>>>> a372b334
             ("limit", limit.as_deref()),
             ("offset", offset.as_deref()),
         ]);
@@ -976,11 +941,7 @@
                 .join(",")
         });
         let params = build_map([
-<<<<<<< HEAD
-            ("country", country.map(|x| x.as_ref())),
-=======
             ("country", country.map(|x| x.into())),
->>>>>>> a372b334
             ("additional_types", additional_types.as_deref()),
         ]);
 
@@ -1013,11 +974,7 @@
                 .join(",")
         });
         let params = build_map([
-<<<<<<< HEAD
-            ("market", market.map(|x| x.as_ref())),
-=======
             ("market", market.map(|x| x.into())),
->>>>>>> a372b334
             ("additional_types", additional_types.as_deref()),
         ]);
 
@@ -1359,15 +1316,9 @@
         country: Option<Market>,
     ) -> ClientResult<()> {
         let url = format!("me/shows?ids={}", join_ids(show_ids));
-<<<<<<< HEAD
         let params = JsonBuilder::new()
-            .optional("country", country.map(|x| x.as_ref()))
+            .optional("country", country.map(<&str>::from))
             .build();
-=======
-        let params = build_json! {
-            optional "country": country.map(<&str>::from)
-        };
->>>>>>> a372b334
         self.endpoint_delete(&url, &params).await?;
 
         Ok(())
