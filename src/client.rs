//! Client to Spotify API endpoint

use chrono::prelude::*;
use derive_builder::Builder;
use log::error;
use maybe_async::maybe_async;
use serde::Deserialize;
use serde_json::map::Map;
use serde_json::{json, Value};
use thiserror::Error;

use std::path::PathBuf;

use super::http::{HTTPClient, Query};
use super::json_insert;
use super::model::*;
use super::oauth2::{Credentials, OAuth, Token};
use crate::model::idtypes::{IdType, PlayContextIdType};

/// Possible errors returned from the `rspotify` client.
#[derive(Debug, Error)]
pub enum ClientError {
    /// Raised when the authentication isn't configured properly.
    #[error("invalid client authentication: {0}")]
    InvalidAuth(String),

    #[error("request unauthorized")]
    Unauthorized,

    #[error("exceeded request limit")]
    RateLimited(Option<usize>),

    #[error("request error: {0}")]
    Request(String),

    #[error("status code {0}: {1}")]
    StatusCode(u16, String),

    #[error("spotify error: {0}")]
    API(#[from] APIError),

    #[error("json parse error: {0}")]
    ParseJSON(#[from] serde_json::Error),

    #[error("url parse error: {0}")]
    ParseURL(#[from] url::ParseError),

    #[error("input/output error: {0}")]
    IO(#[from] std::io::Error),

    #[cfg(feature = "cli")]
    #[error("cli error: {0}")]
    CLI(String),

    #[error("cache file error: {0}")]
    CacheFile(String),
}

pub type ClientResult<T> = Result<T, ClientError>;

/// Matches errors that are returned from the Spotfiy
/// API as part of the JSON response object.
#[derive(Debug, Error, Deserialize)]
pub enum APIError {
    /// See [Error Object](https://developer.spotify.com/documentation/web-api/reference/#object-errorobject)
    #[error("{status}: {message}")]
    #[serde(alias = "error")]
    Regular { status: u16, message: String },

    /// See [Play Error Object](https://developer.spotify.com/documentation/web-api/reference/#object-playererrorobject)
    #[error("{status} ({reason}): {message}")]
    #[serde(alias = "error")]
    Player {
        status: u16,
        message: String,
        reason: String,
    },
}

pub const DEFAULT_API_PREFIX: &str = "https://api.spotify.com/v1/";
pub const DEFAULT_CACHE_PATH: &str = ".spotify_token_cache.json";

/// Spotify API object
#[derive(Builder, Debug, Clone)]
pub struct Spotify {
    /// Internal member to perform requests to the Spotify API.
    #[builder(setter(skip))]
    pub(in crate) http: HTTPClient,

    /// The access token information required for requests to the Spotify API.
    #[builder(setter(strip_option), default)]
    pub token: Option<Token>,

    /// The credentials needed for obtaining a new access token, for requests.
    /// without OAuth authentication.
    #[builder(setter(strip_option), default)]
    pub credentials: Option<Credentials>,

    /// The OAuth information required for obtaining a new access token, for
    /// requests with OAuth authentication. `credentials` also needs to be
    /// set up.
    #[builder(setter(strip_option), default)]
    pub oauth: Option<OAuth>,

    /// The Spotify API prefix, [`DEFAULT_API_PREFIX`
    /// ](DEFAULT_CACHE_PATH) by default.
    #[builder(setter(into), default = "String::from(DEFAULT_API_PREFIX)")]
    pub prefix: String,

    /// The cache file path, in case it's used. By default it's
    /// [`DEFAULT_CACHE_PATH`](DEFAULT_API_PREFIX).
    #[builder(default = r#"PathBuf::from(DEFAULT_CACHE_PATH)"#)]
    pub cache_path: PathBuf,
}

// Endpoint-related methods for the client.
impl Spotify {
    /// Returns the access token, or an error in case it's not configured.
    pub(in crate) fn get_token(&self) -> ClientResult<&Token> {
        self.token
            .as_ref()
            .ok_or_else(|| ClientError::InvalidAuth("no access token configured".to_string()))
    }

    /// Returns the credentials, or an error in case it's not configured.
    pub(in crate) fn get_creds(&self) -> ClientResult<&Credentials> {
        self.credentials
            .as_ref()
            .ok_or_else(|| ClientError::InvalidAuth("no credentials configured".to_string()))
    }

    /// Returns the oauth information, or an error in case it's not configured.
    pub(in crate) fn get_oauth(&self) -> ClientResult<&OAuth> {
        self.oauth
            .as_ref()
            .ok_or_else(|| ClientError::InvalidAuth("no oauth configured".to_string()))
    }

    /// Converts a JSON response from Spotify into its model.
    fn convert_result<'a, T: Deserialize<'a>>(&self, input: &'a str) -> ClientResult<T> {
        serde_json::from_str::<T>(input).map_err(Into::into)
    }

    /// Append device ID to an API path.
    fn append_device_id(&self, path: &str, device_id: Option<String>) -> String {
        let mut new_path = path.to_string();
        if let Some(_device_id) = device_id {
            if path.contains('?') {
                new_path.push_str(&format!("&device_id={}", _device_id));
            } else {
                new_path.push_str(&format!("?device_id={}", _device_id));
            }
        }
        new_path
    }

    /// Returns a single track given the track's ID, URI or URL.
    ///
    /// Parameters:
    /// - track_id - a spotify URI, URL or ID
    ///
    /// [Reference](https://developer.spotify.com/documentation/web-api/reference/#endpoint-get-track)
    #[maybe_async]
    pub async fn track(&self, track_id: &TrackId) -> ClientResult<FullTrack> {
        let url = format!("tracks/{}", track_id.id());
        let result = self.endpoint_get(&url, &Query::new()).await?;
        self.convert_result(&result)
    }

    /// Returns a list of tracks given a list of track IDs, URIs, or URLs.
    ///
    /// Parameters:
    /// - track_ids - a list of spotify URIs, URLs or IDs
    /// - market - an ISO 3166-1 alpha-2 country code or the string from_token.
    ///
    /// [Reference](https://developer.spotify.com/documentation/web-api/reference/#endpoint-get-several-tracks)
    #[maybe_async]
    pub async fn tracks<'a>(
        &self,
        track_ids: impl IntoIterator<Item = &'a TrackId>,
        market: Option<Market>,
    ) -> ClientResult<Vec<FullTrack>> {
        let ids = join_ids(track_ids);

        let mut params = Query::new();
        if let Some(market) = market {
            params.insert("market".to_owned(), market.to_string());
        }

        let url = format!("tracks/?ids={}", ids);
        let result = self.endpoint_get(&url, &params).await?;
        self.convert_result::<FullTracks>(&result).map(|x| x.tracks)
    }

    /// Returns a single artist given the artist's ID, URI or URL.
    ///
    /// Parameters:
    /// - artist_id - an artist ID, URI or URL
    ///
    /// [Reference](https://developer.spotify.com/documentation/web-api/reference/#endpoint-get-an-artist)
    #[maybe_async]
    pub async fn artist(&self, artist_id: &ArtistId) -> ClientResult<FullArtist> {
        let url = format!("artists/{}", artist_id.id());
        let result = self.endpoint_get(&url, &Query::new()).await?;
        self.convert_result(&result)
    }

    /// Returns a list of artists given the artist IDs, URIs, or URLs.
    ///
    /// Parameters:
    /// - artist_ids - a list of artist IDs, URIs or URLs
    ///
    /// [Reference](https://developer.spotify.com/documentation/web-api/reference/#endpoint-get-multiple-artists)
    #[maybe_async]
    pub async fn artists<'a>(
        &self,
        artist_ids: impl IntoIterator<Item = &'a ArtistId>,
    ) -> ClientResult<Vec<FullArtist>> {
        let ids = join_ids(artist_ids);
        let url = format!("artists/?ids={}", ids);
        let result = self.endpoint_get(&url, &Query::new()).await?;

        self.convert_result::<FullArtists>(&result)
            .map(|x| x.artists)
    }

    /// Get Spotify catalog information about an artist's albums.
    ///
    /// Parameters:
    /// - artist_id - the artist ID, URI or URL
    /// - album_type - 'album', 'single', 'appears_on', 'compilation'
    /// - market - limit the response to one particular country.
    /// - limit  - the number of albums to return
    /// - offset - the index of the first album to return
    ///
    /// [Reference](https://developer.spotify.com/documentation/web-api/reference/#endpoint-get-an-artists-albums)
    #[maybe_async]
    pub async fn artist_albums(
        &self,
        artist_id: &ArtistId,
        album_type: Option<AlbumType>,
        market: Option<Market>,
        limit: Option<u32>,
        offset: Option<u32>,
    ) -> ClientResult<Page<SimplifiedAlbum>> {
        let mut params = Query::new();
        if let Some(limit) = limit {
            params.insert("limit".to_owned(), limit.to_string());
        }
        if let Some(album_type) = album_type {
            params.insert("album_type".to_owned(), album_type.to_string());
        }
        if let Some(offset) = offset {
            params.insert("offset".to_owned(), offset.to_string());
        }
        if let Some(market) = market {
            params.insert("market".to_owned(), market.to_string());
        }
        let url = format!("artists/{}/albums", artist_id.id());
        let result = self.endpoint_get(&url, &params).await?;
        self.convert_result(&result)
    }

    /// Get Spotify catalog information about an artist's top 10 tracks by
    /// country.
    ///
    /// Parameters:
    /// - artist_id - the artist ID, URI or URL
    /// - market - limit the response to one particular country.
    ///
    /// [Reference](https://developer.spotify.com/documentation/web-api/reference/#endpoint-get-an-artists-top-tracks)
    #[maybe_async]
    pub async fn artist_top_tracks(
        &self,
        artist_id: &ArtistId,
        market: Market,
    ) -> ClientResult<Vec<FullTrack>> {
        let mut params = Query::with_capacity(1);

        params.insert("market".to_owned(), market.to_string());

        let url = format!("artists/{}/top-tracks", artist_id.id());
        let result = self.endpoint_get(&url, &params).await?;
        self.convert_result::<FullTracks>(&result).map(|x| x.tracks)
    }

    /// Get Spotify catalog information about artists similar to an identified
    /// artist. Similarity is based on analysis of the Spotify community's
    /// listening history.
    ///
    /// Parameters:
    /// - artist_id - the artist ID, URI or URL
    ///
    /// [Reference](https://developer.spotify.com/documentation/web-api/reference/#endpoint-get-an-artists-related-artists)
    #[maybe_async]
    pub async fn artist_related_artists(
        &self,
        artist_id: &ArtistId,
    ) -> ClientResult<Vec<FullArtist>> {
        let url = format!("artists/{}/related-artists", artist_id.id());
        let result = self.endpoint_get(&url, &Query::new()).await?;
        self.convert_result::<FullArtists>(&result)
            .map(|x| x.artists)
    }

    /// Returns a single album given the album's ID, URIs or URL.
    ///
    /// Parameters:
    /// - album_id - the album ID, URI or URL
    ///
    /// [Reference](https://developer.spotify.com/documentation/web-api/reference/#endpoint-get-an-album)
    #[maybe_async]
    pub async fn album(&self, album_id: &AlbumId) -> ClientResult<FullAlbum> {
        let url = format!("albums/{}", album_id.id());

        let result = self.endpoint_get(&url, &Query::new()).await?;
        self.convert_result(&result)
    }

    /// Returns a list of albums given the album IDs, URIs, or URLs.
    ///
    /// Parameters:
    /// - albums_ids - a list of album IDs, URIs or URLs
    ///
    /// [Reference](https://developer.spotify.com/documentation/web-api/reference/#endpoint-get-multiple-albums)
    #[maybe_async]
    pub async fn albums<'a>(
        &self,
        album_ids: impl IntoIterator<Item = &'a AlbumId>,
    ) -> ClientResult<Vec<FullAlbum>> {
        let ids = join_ids(album_ids);
        let url = format!("albums/?ids={}", ids);
        let result = self.endpoint_get(&url, &Query::new()).await?;
        self.convert_result::<FullAlbums>(&result).map(|x| x.albums)
    }

    /// Search for an Item. Get Spotify catalog information about artists,
    /// albums, tracks or playlists that match a keyword string.
    ///
    /// Parameters:
    /// - q - the search query
    /// - limit  - the number of items to return
    /// - offset - the index of the first item to return
    /// - type - the type of item to return. One of 'artist', 'album', 'track',
    ///  'playlist', 'show' or 'episode'
    /// - market - An ISO 3166-1 alpha-2 country code or the string from_token.
    /// - include_external: Optional.Possible values: audio. If
    ///   include_external=audio is specified the response will include any
    ///   relevant audio content that is hosted externally.  
    ///
    /// [Reference](https://developer.spotify.com/documentation/web-api/reference/#category-search)
    #[maybe_async]
    pub async fn search<L: Into<Option<u32>>, O: Into<Option<u32>>>(
        &self,
        q: &str,
        _type: SearchType,
        limit: L,
        offset: O,
        market: Option<Market>,
        include_external: Option<IncludeExternal>,
    ) -> ClientResult<SearchResult> {
        let mut params = Query::with_capacity(4);
        params.insert("limit".to_owned(), limit.into().unwrap_or(10).to_string());
        params.insert("offset".to_owned(), offset.into().unwrap_or(0).to_string());
        params.insert("q".to_owned(), q.to_owned());
        params.insert("type".to_owned(), _type.to_string());
        if let Some(market) = market {
            params.insert("market".to_owned(), market.to_string());
        }
        if let Some(include_external) = include_external {
            params.insert("include_external".to_owned(), include_external.to_string());
        }

        let result = self.endpoint_get("search", &params).await?;
        self.convert_result(&result)
    }

    /// Get Spotify catalog information about an album's tracks.
    ///
    /// Parameters:
    /// - album_id - the album ID, URI or URL
    /// - limit  - the number of items to return
    /// - offset - the index of the first item to return
    ///
    /// [Reference](https://developer.spotify.com/documentation/web-api/reference/#endpoint-get-an-albums-tracks)
    #[maybe_async]
    pub async fn album_track<L: Into<Option<u32>>, O: Into<Option<u32>>>(
        &self,
        album_id: &AlbumId,
        limit: L,
        offset: O,
    ) -> ClientResult<Page<SimplifiedTrack>> {
        let mut params = Query::with_capacity(2);
        params.insert("limit".to_owned(), limit.into().unwrap_or(50).to_string());
        params.insert("offset".to_owned(), offset.into().unwrap_or(0).to_string());
        let url = format!("albums/{}/tracks", album_id.id());
        let result = self.endpoint_get(&url, &params).await?;
        self.convert_result(&result)
    }

    /// Gets basic profile information about a Spotify User.
    ///
    /// Parameters:
    /// - user - the id of the usr
    ///
    /// [Reference](https://developer.spotify.com/documentation/web-api/reference/#endpoint-get-users-profile)
    #[maybe_async]
    pub async fn user(&self, user_id: &UserId) -> ClientResult<PublicUser> {
        let url = format!("users/{}", user_id.id());
        let result = self.endpoint_get(&url, &Query::new()).await?;
        self.convert_result(&result)
    }

    /// Get full details about Spotify playlist.
    ///
    /// Parameters:
    /// - playlist_id - the id of the playlist
    /// - market - an ISO 3166-1 alpha-2 country code or the string from_token.
    ///
    /// [Reference](https://developer.spotify.com/documentation/web-api/reference/#endpoint-get-playlist)
    #[maybe_async]
    pub async fn playlist(
        &self,
        playlist_id: &PlaylistId,
        fields: Option<&str>,
        market: Option<Market>,
    ) -> ClientResult<FullPlaylist> {
        let mut params = Query::new();
        if let Some(fields) = fields {
            params.insert("fields".to_owned(), fields.to_owned());
        }
        if let Some(market) = market {
            params.insert("market".to_owned(), market.to_string());
        }

        let url = format!("playlists/{}", playlist_id.id());
        let result = self.endpoint_get(&url, &params).await?;
        self.convert_result(&result)
    }

    /// Get current user playlists without required getting his profile.
    ///
    /// Parameters:
    /// - limit  - the number of items to return
    /// - offset - the index of the first item to return
    ///
    /// [Reference](https://developer.spotify.com/documentation/web-api/reference/#endpoint-get-a-list-of-current-users-playlists)
    #[maybe_async]
    pub async fn current_user_playlists<L: Into<Option<u32>>, O: Into<Option<u32>>>(
        &self,
        limit: L,
        offset: O,
    ) -> ClientResult<Page<SimplifiedPlaylist>> {
        let mut params = Query::with_capacity(2);
        params.insert("limit".to_owned(), limit.into().unwrap_or(50).to_string());
        params.insert("offset".to_owned(), offset.into().unwrap_or(0).to_string());

        let result = self.endpoint_get("me/playlists", &params).await?;
        self.convert_result(&result)
    }

    /// Gets playlists of a user.
    ///
    /// Parameters:
    /// - user_id - the id of the usr
    /// - limit  - the number of items to return
    /// - offset - the index of the first item to return
    ///
    /// [Reference](https://developer.spotify.com/documentation/web-api/reference/#endpoint-get-list-users-playlists)
    #[maybe_async]
    pub async fn user_playlists<L: Into<Option<u32>>, O: Into<Option<u32>>>(
        &self,
        user_id: &UserId,
        limit: L,
        offset: O,
    ) -> ClientResult<Page<SimplifiedPlaylist>> {
        let mut params = Query::with_capacity(2);
        params.insert("limit".to_owned(), limit.into().unwrap_or(50).to_string());
        params.insert("offset".to_owned(), offset.into().unwrap_or(0).to_string());
        let url = format!("users/{}/playlists", user_id.id());
        let result = self.endpoint_get(&url, &params).await?;
        self.convert_result(&result)
    }

    /// Gets playlist of a user.
    ///
    /// Parameters:
    /// - user_id - the id of the user
    /// - playlist_id - the id of the playlist
    /// - fields - which fields to return
    ///
    /// [Reference](https://developer.spotify.com/documentation/web-api/reference/#endpoint-get-list-users-playlists)
    #[maybe_async]
    pub async fn user_playlist(
        &self,
        user_id: &UserId,
        playlist_id: Option<&PlaylistId>,
        fields: Option<&str>,
    ) -> ClientResult<FullPlaylist> {
        let mut params = Query::new();
        if let Some(fields) = fields {
            params.insert("fields".to_owned(), fields.to_string());
        }
        match playlist_id {
            Some(playlist_id) => {
                let url = format!("users/{}/playlists/{}", user_id.id(), playlist_id.id());
                let result = self.endpoint_get(&url, &params).await?;
                self.convert_result(&result)
            }
            None => {
                let url = format!("users/{}/starred", user_id.id());
                let result = self.endpoint_get(&url, &params).await?;
                self.convert_result(&result)
            }
        }
    }

    /// Get full details of the tracks of a playlist owned by a user.
    ///
    /// Parameters:
    /// - playlist_id - the id of the playlist
    /// - fields - which fields to return
    /// - limit - the maximum number of tracks to return
    /// - offset - the index of the first track to return
    /// - market - an ISO 3166-1 alpha-2 country code or the string from_token.
    ///
    /// [Reference](https://developer.spotify.com/documentation/web-api/reference/#endpoint-get-playlists-tracks)
    #[maybe_async]
    pub async fn playlist_tracks<L: Into<Option<u32>>, O: Into<Option<u32>>>(
        &self,
        playlist_id: &PlaylistId,
        fields: Option<&str>,
        limit: L,
        offset: O,
        market: Option<Market>,
    ) -> ClientResult<Page<PlaylistItem>> {
        let mut params = Query::with_capacity(2);
        params.insert("limit".to_owned(), limit.into().unwrap_or(50).to_string());
        params.insert("offset".to_owned(), offset.into().unwrap_or(0).to_string());
        if let Some(market) = market {
            params.insert("market".to_owned(), market.to_string());
        }
        if let Some(fields) = fields {
            params.insert("fields".to_owned(), fields.to_owned());
        }
        let url = format!("playlists/{}/tracks", playlist_id.id());
        let result = self.endpoint_get(&url, &params).await?;
        self.convert_result(&result)
    }

    /// Creates a playlist for a user.
    ///
    /// Parameters:
    /// - user_id - the id of the user
    /// - name - the name of the playlist
    /// - public - is the created playlist public
    /// - description - the description of the playlist
    ///
    /// [Reference](https://developer.spotify.com/documentation/web-api/reference/#endpoint-create-playlist)
    #[maybe_async]
    pub async fn user_playlist_create<P: Into<Option<bool>>, D: Into<Option<String>>>(
        &self,
        user_id: &UserId,
        name: &str,
        public: P,
        description: D,
    ) -> ClientResult<FullPlaylist> {
        let public = public.into().unwrap_or(true);
        let description = description.into().unwrap_or_else(|| "".to_owned());
        let params = json!({
            "name": name,
            "public": public,
            "description": description
        });
        let url = format!("users/{}/playlists", user_id.id());
        let result = self.endpoint_post(&url, &params).await?;
        self.convert_result(&result)
    }

    /// Changes a playlist's name and/or public/private state.
    ///
    /// Parameters:
    /// - playlist_id - the id of the playlist
    /// - name - optional name of the playlist
    /// - public - optional is the playlist public
    /// - collaborative - optional is the playlist collaborative
    /// - description - optional description of the playlist
    ///
    /// [Reference](https://developer.spotify.com/documentation/web-api/reference/#endpoint-change-playlist-details)
    #[maybe_async]
    pub async fn playlist_change_detail(
        &self,
        playlist_id: &str,
        name: Option<&str>,
        public: Option<bool>,
        description: Option<String>,
        collaborative: Option<bool>,
    ) -> ClientResult<String> {
        let mut params = json!({});
        if let Some(name) = name {
            json_insert!(params, "name", name);
        }
        if let Some(public) = public {
            json_insert!(params, "public", public);
        }
        if let Some(collaborative) = collaborative {
            json_insert!(params, "collaborative", collaborative);
        }
        if let Some(description) = description {
            json_insert!(params, "description", description);
        }
        let url = format!("playlists/{}", playlist_id);
        self.endpoint_put(&url, &params).await
    }

    /// Unfollows (deletes) a playlist for a user.
    ///
    /// Parameters:
    /// - playlist_id - the id of the playlist
    ///
    /// [Reference](https://developer.spotify.com/documentation/web-api/reference/#endpoint-unfollow-playlist)
    #[maybe_async]
    pub async fn playlist_unfollow(&self, playlist_id: &str) -> ClientResult<String> {
        let url = format!("playlists/{}/followers", playlist_id);
        self.endpoint_delete(&url, &json!({})).await
    }

    /// Adds tracks to a playlist.
    ///
    /// Parameters:
    /// - playlist_id - the id of the playlist
    /// - track_ids - a list of track URIs, URLs or IDs
    /// - position - the position to add the tracks
    ///
    /// [Reference](https://developer.spotify.com/documentation/web-api/reference/#endpoint-add-tracks-to-playlist)
    #[maybe_async]
    pub async fn playlist_add_tracks<'a>(
        &self,
        playlist_id: &PlaylistId,
        track_ids: impl IntoIterator<Item = &'a TrackId>,
        position: Option<i32>,
    ) -> ClientResult<PlaylistResult> {
        let uris = track_ids.into_iter().map(|id| id.uri()).collect::<Vec<_>>();

        let mut params = json!({ "uris": uris });
        if let Some(position) = position {
            json_insert!(params, "position", position);
        }
        let url = format!("playlists/{}/tracks", playlist_id.id());
        let result = self.endpoint_post(&url, &params).await?;
        self.convert_result(&result)
    }

    /// Replace all tracks in a playlist
    ///
    /// Parameters:
    /// - user - the id of the user
    /// - playlist_id - the id of the playlist
    /// - tracks - the list of track ids to add to the playlist
    ///
    /// [Reference](https://developer.spotify.com/documentation/web-api/reference/#endpoint-reorder-or-replace-playlists-tracks)
    #[maybe_async]
    pub async fn playlist_replace_tracks<'a>(
        &self,
        playlist_id: &PlaylistId,
        track_ids: impl IntoIterator<Item = &'a TrackId>,
    ) -> ClientResult<()> {
        let uris = track_ids.into_iter().map(|id| id.uri()).collect::<Vec<_>>();

        let params = json!({ "uris": uris });
        let url = format!("playlists/{}/tracks", playlist_id.id());
        self.endpoint_put(&url, &params).await?;

        Ok(())
    }

    /// Reorder tracks in a playlist.
    ///
    /// Parameters:
    /// - playlist_id - the id of the playlist
    /// - range_start - the position of the first track to be reordered
    /// - range_length - optional the number of tracks to be reordered (default:
    ///   1)
    /// - insert_before - the position where the tracks should be inserted
    /// - snapshot_id - optional playlist's snapshot ID
    ///
    /// [Reference](https://developer.spotify.com/documentation/web-api/reference/#endpoint-reorder-or-replace-playlists-tracks)
    #[maybe_async]
    pub async fn playlist_reorder_tracks<R: Into<Option<u32>>>(
        &self,
        playlist_id: &PlaylistId,
        range_start: i32,
        range_length: R,
        insert_before: i32,
        snapshot_id: Option<String>,
    ) -> ClientResult<PlaylistResult> {
        let mut params = json! ({
            "range_start": range_start,
            "range_length": range_length.into().unwrap_or(1),
            "insert_before": insert_before
        });
        if let Some(snapshot_id) = snapshot_id {
            json_insert!(params, "snapshot_id", snapshot_id);
        }

        let url = format!("playlists/{}/tracks", playlist_id.id());
        let result = self.endpoint_put(&url, &params).await?;
        self.convert_result(&result)
    }

    /// Removes all occurrences of the given tracks from the given playlist.
    ///
    /// Parameters:
    /// - playlist_id - the id of the playlist
    /// - track_ids - the list of track ids to add to the playlist
    /// - snapshot_id - optional id of the playlist snapshot
    ///
    /// [Reference](https://developer.spotify.com/documentation/web-api/reference/#endpoint-remove-tracks-playlist)
    #[maybe_async]
    pub async fn playlist_remove_all_occurrences_of_tracks<'a>(
        &self,
        playlist_id: &PlaylistId,
        track_ids: impl IntoIterator<Item = &'a TrackId>,
        snapshot_id: Option<String>,
    ) -> ClientResult<PlaylistResult> {
        let tracks = track_ids
            .into_iter()
            .map(|id| {
                let mut map = Map::with_capacity(1);
                map.insert("uri".to_owned(), id.uri().into());
                map
            })
            .collect::<Vec<_>>();

        let mut params = json!({ "tracks": tracks });

        if let Some(snapshot_id) = snapshot_id {
            json_insert!(params, "snapshot_id", snapshot_id);
        }

        let url = format!("playlists/{}/tracks", playlist_id.id());
        let result = self.endpoint_delete(&url, &params).await?;
        self.convert_result(&result)
    }

    /// Removes specfic occurrences of the given tracks from the given playlist.
    ///
    /// Parameters:
    /// - playlist_id: the id of the playlist
    /// - tracks: an array of map containing Spotify URIs of the tracks to
    ///   remove with their current positions in the playlist. For example:
    ///
    /// ```json
    /// {
    ///    "tracks":[
    ///       {
    ///          "uri":"spotify:track:4iV5W9uYEdYUVa79Axb7Rh",
    ///          "positions":[
    ///             0,
    ///             3
    ///          ]
    ///       },
    ///       {
    ///          "uri":"spotify:track:1301WleyT98MSxVHPZCA6M",
    ///          "positions":[
    ///             7
    ///          ]
    ///       }
    ///    ]
    /// }
    /// ```
    /// - snapshot_id: optional id of the playlist snapshot
    ///
    /// [Reference](https://developer.spotify.com/documentation/web-api/reference/#endpoint-remove-tracks-playlist)
    #[maybe_async]
    pub async fn playlist_remove_specific_occurrences_of_tracks(
        &self,
        playlist_id: &PlaylistId,
        tracks: Vec<TrackPositions<'_>>,
        snapshot_id: Option<String>,
    ) -> ClientResult<PlaylistResult> {
        let ftracks = tracks
            .into_iter()
            .map(|track| {
                let mut map = Map::new();
                map.insert("uri".to_owned(), track.id.uri().into());
                map.insert("positions".to_owned(), track.positions.into());
                map
            })
            .collect::<Vec<_>>();

        let mut params = json!({ "tracks": ftracks });
        if let Some(snapshot_id) = snapshot_id {
            json_insert!(params, "snapshot_id", snapshot_id);
        }
        let url = format!("playlists/{}/tracks", playlist_id.id());
        let result = self.endpoint_delete(&url, &params).await?;
        self.convert_result(&result)
    }

    /// Add the current authenticated user as a follower of a playlist.
    ///
    /// Parameters:
    /// - playlist_id - the id of the playlist
    ///
    /// [Reference](https://developer.spotify.com/documentation/web-api/reference/#endpoint-follow-playlist)
    #[maybe_async]
    pub async fn playlist_follow<P: Into<Option<bool>>>(
        &self,
        playlist_id: &PlaylistId,
        public: P,
    ) -> ClientResult<()> {
        let url = format!("playlists/{}/followers", playlist_id.id());

        self.endpoint_put(
            &url,
            &json! ({
                "public": public.into().unwrap_or(true)
            }),
        )
        .await?;

        Ok(())
    }

    /// Check to see if the given users are following the given playlist.
    ///
    /// Parameters:
    /// - playlist_id - the id of the playlist
    /// - user_ids - the ids of the users that you want to
    /// check to see if they follow the playlist. Maximum: 5 ids.
    ///
    /// [Reference](https://developer.spotify.com/documentation/web-api/reference/#endpoint-check-if-user-follows-playlist)
    #[maybe_async]
    pub async fn playlist_check_follow<'a>(
        &self,
        playlist_id: &PlaylistId,
        user_ids: &'a [&'a UserId],
    ) -> ClientResult<Vec<bool>> {
        if user_ids.len() > 5 {
            error!("The maximum length of user ids is limited to 5 :-)");
        }
        let url = format!(
            "playlists/{}/followers/contains?ids={}",
            playlist_id.id(),
            user_ids
                .iter()
                .map(|id| id.id())
                .collect::<Vec<_>>()
                .join(","),
        );
        let result = self.endpoint_get(&url, &Query::new()).await?;
        self.convert_result(&result)
    }

    /// Get detailed profile information about the current user.
    /// An alias for the 'current_user' method.
    ///
    /// [Reference](https://developer.spotify.com/documentation/web-api/reference/#endpoint-get-current-users-profile)
    #[maybe_async]
    pub async fn me(&self) -> ClientResult<PrivateUser> {
        let result = self.endpoint_get("me/", &Query::new()).await?;
        self.convert_result(&result)
    }

    /// Get detailed profile information about the current user.
    /// An alias for the 'me' method.
    ///
    /// [Reference](https://developer.spotify.com/documentation/web-api/reference/#endpoint-get-current-users-profile)
    #[maybe_async]
    pub async fn current_user(&self) -> ClientResult<PrivateUser> {
        self.me().await
    }

    /// Get information about the current users currently playing track.
    ///
    /// [Reference](https://developer.spotify.com/documentation/web-api/reference/#endpoint-get-recently-played)
    #[maybe_async]
    pub async fn current_user_playing_track(
        &self,
    ) -> ClientResult<Option<CurrentlyPlayingContext>> {
        let result = self
            .get("me/player/currently-playing", None, &Query::new())
            .await?;
        if result.is_empty() {
            Ok(None)
        } else {
            self.convert_result(&result)
        }
    }

    /// Gets a list of the albums saved in the current authorized user's
    /// "Your Music" library
    ///
    /// Parameters:
    /// - limit - the number of albums to return
    /// - offset - the index of the first album to return
    /// - market - Provide this parameter if you want to apply Track Relinking.
    ///
    /// [Reference](https://developer.spotify.com/documentation/web-api/reference/#endpoint-get-users-saved-albums)
    #[maybe_async]
    pub async fn current_user_saved_albums<L: Into<Option<u32>>, O: Into<Option<u32>>>(
        &self,
        limit: L,
        offset: O,
    ) -> ClientResult<Page<SavedAlbum>> {
        let mut params = Query::with_capacity(2);
        params.insert("limit".to_owned(), limit.into().unwrap_or(20).to_string());
        params.insert("offset".to_owned(), offset.into().unwrap_or(0).to_string());
        let result = self.endpoint_get("me/albums", &params).await?;
        self.convert_result(&result)
    }

    /// Get a list of the songs saved in the current Spotify user's "Your Music"
    /// library.
    ///
    /// Parameters:
    /// - limit - the number of tracks to return
    /// - offset - the index of the first track to return
    /// - market - Provide this parameter if you want to apply Track Relinking.
    ///
    /// [Reference](https://developer.spotify.com/documentation/web-api/reference/#endpoint-get-users-saved-tracks)
    #[maybe_async]
    pub async fn current_user_saved_tracks<L: Into<Option<u32>>, O: Into<Option<u32>>>(
        &self,
        limit: L,
        offset: O,
    ) -> ClientResult<Page<SavedTrack>> {
        let mut params = Query::with_capacity(2);
        params.insert("limit".to_owned(), limit.into().unwrap_or(20).to_string());
        params.insert("offset".to_owned(), offset.into().unwrap_or(0).to_string());
        let result = self.endpoint_get("me/tracks", &params).await?;
        self.convert_result(&result)
    }

    /// Gets a list of the artists followed by the current authorized user.
    ///
    /// Parameters:
    /// - limit - the number of tracks to return
    /// - after - the last artist ID retrieved from the previous request
    ///
    /// [Reference](https://developer.spotify.com/documentation/web-api/reference/#endpoint-get-followed)
    #[maybe_async]
    pub async fn current_user_followed_artists<L: Into<Option<u32>>>(
        &self,
        limit: L,
        after: Option<String>,
    ) -> ClientResult<CursorBasedPage<FullArtist>> {
        let mut params = Query::with_capacity(2);
        params.insert("limit".to_owned(), limit.into().unwrap_or(20).to_string());
        params.insert("type".to_owned(), Type::Artist.to_string());
        if let Some(after) = after {
            params.insert("after".to_owned(), after);
        }

        let result = self.endpoint_get("me/following", &params).await?;
        self.convert_result::<CursorPageFullArtists>(&result)
            .map(|x| x.artists)
    }

    /// Remove one or more tracks from the current user's "Your Music" library.
    ///
    /// Parameters:
    /// - track_ids - a list of track URIs, URLs or IDs
    ///
    /// [Reference](https://developer.spotify.com/documentation/web-api/reference/#endpoint-remove-tracks-user)
    #[maybe_async]
    pub async fn current_user_saved_tracks_delete<'a>(
        &self,
        track_ids: impl IntoIterator<Item = &'a TrackId>,
    ) -> ClientResult<()> {
        let url = format!("me/tracks/?ids={}", join_ids(track_ids));
        self.endpoint_delete(&url, &json!({})).await?;

        Ok(())
    }

    /// Check if one or more tracks is already saved in the current Spotify
    /// user’s "Your Music" library.
    ///
    /// Parameters:
    /// - track_ids - a list of track URIs, URLs or IDs
    ///
    /// [Reference](https://developer.spotify.com/documentation/web-api/reference/#endpoint-check-users-saved-tracks)
    #[maybe_async]
    pub async fn current_user_saved_tracks_contains<'a>(
        &self,
        track_ids: impl IntoIterator<Item = &'a TrackId>,
    ) -> ClientResult<Vec<bool>> {
        let url = format!("me/tracks/contains/?ids={}", join_ids(track_ids));
        let result = self.endpoint_get(&url, &Query::new()).await?;
        self.convert_result(&result)
    }

    /// Save one or more tracks to the current user's "Your Music" library.
    ///
    /// Parameters:
    /// - track_ids - a list of track URIs, URLs or IDs
    ///
    /// [Reference](https://developer.spotify.com/documentation/web-api/reference/#endpoint-save-tracks-user)
    #[maybe_async]
    pub async fn current_user_saved_tracks_add<'a>(
        &self,
        track_ids: impl IntoIterator<Item = &'a TrackId>,
    ) -> ClientResult<()> {
        let url = format!("me/tracks/?ids={}", join_ids(track_ids));
        self.endpoint_put(&url, &json!({})).await?;

        Ok(())
    }

    /// Get the current user's top artists.
    ///
    /// Parameters:
    /// - limit - the number of entities to return
    /// - offset - the index of the first entity to return
    /// - time_range - Over what time frame are the affinities computed
    ///
    /// [Reference](https://developer.spotify.com/documentation/web-api/reference/#endpoint-get-users-top-artists-and-tracks)
    #[maybe_async]
    pub async fn current_user_top_artists<
        L: Into<Option<u32>>,
        O: Into<Option<u32>>,
        T: Into<Option<TimeRange>>,
    >(
        &self,
        limit: L,
        offset: O,
        time_range: T,
    ) -> ClientResult<Page<FullArtist>> {
        let mut params = Query::with_capacity(3);
        params.insert("limit".to_owned(), limit.into().unwrap_or(20).to_string());
        params.insert("offset".to_owned(), offset.into().unwrap_or(0).to_string());
        params.insert(
            "time_range".to_owned(),
            time_range
                .into()
                .unwrap_or(TimeRange::MediumTerm)
                .to_string(),
        );
        let result = self.endpoint_get(&"me/top/artists", &params).await?;
        self.convert_result(&result)
    }

    /// Get the current user's top tracks.
    ///
    /// Parameters:
    /// - limit - the number of entities to return
    /// - offset - the index of the first entity to return
    /// - time_range - Over what time frame are the affinities computed
    ///
    /// [Reference](https://developer.spotify.com/documentation/web-api/reference/#endpoint-get-users-top-artists-and-tracks)
    #[maybe_async]
    pub async fn current_user_top_tracks<
        L: Into<Option<u32>>,
        O: Into<Option<u32>>,
        T: Into<Option<TimeRange>>,
    >(
        &self,
        limit: L,
        offset: O,
        time_range: T,
    ) -> ClientResult<Page<FullTrack>> {
        let mut params = Query::with_capacity(3);
        params.insert("limit".to_owned(), limit.into().unwrap_or(20).to_string());
        params.insert("offset".to_owned(), offset.into().unwrap_or(0).to_string());
        params.insert(
            "time_range".to_owned(),
            time_range
                .into()
                .unwrap_or(TimeRange::MediumTerm)
                .to_string(),
        );
        let result = self.endpoint_get("me/top/tracks", &params).await?;
        self.convert_result(&result)
    }

    /// Get the current user's recently played tracks.
    ///
    /// Parameters:
    /// - limit - the number of entities to return
    ///
    /// [Reference](https://developer.spotify.com/documentation/web-api/reference/#endpoint-get-the-users-currently-playing-track)
    #[maybe_async]
    pub async fn current_user_recently_played<L: Into<Option<u32>>>(
        &self,
        limit: L,
    ) -> ClientResult<CursorBasedPage<PlayHistory>> {
        let mut params = Query::with_capacity(1);
        params.insert("limit".to_owned(), limit.into().unwrap_or(50).to_string());
        let result = self
            .endpoint_get("me/player/recently-played", &params)
            .await?;
        self.convert_result(&result)
    }

    /// Add one or more albums to the current user's "Your Music" library.
    ///
    /// Parameters:
    /// - album_ids - a list of album URIs, URLs or IDs
    ///
    /// [Reference](https://developer.spotify.com/documentation/web-api/reference/#endpoint-save-albums-user)
    #[maybe_async]
    pub async fn current_user_saved_albums_add<'a>(
        &self,
        album_ids: impl IntoIterator<Item = &'a AlbumId>,
    ) -> ClientResult<()> {
        let url = format!("me/albums/?ids={}", join_ids(album_ids));
        self.endpoint_put(&url, &json!({})).await?;

        Ok(())
    }

    /// Remove one or more albums from the current user's "Your Music" library.
    ///
    /// Parameters:
    /// - album_ids - a list of album URIs, URLs or IDs
    ///
    /// [Reference](https://developer.spotify.com/documentation/web-api/reference/#endpoint-remove-albums-user)
    #[maybe_async]
    pub async fn current_user_saved_albums_delete<'a>(
        &self,
        album_ids: impl IntoIterator<Item = &'a AlbumId>,
    ) -> ClientResult<()> {
        let url = format!("me/albums/?ids={}", join_ids(album_ids));
        self.endpoint_delete(&url, &json!({})).await?;

        Ok(())
    }

    /// Check if one or more albums is already saved in the current Spotify
    /// user’s "Your Music” library.
    ///
    /// Parameters:
    /// - album_ids - a list of album URIs, URLs or IDs
    ///
    /// [Reference](https://developer.spotify.com/documentation/web-api/reference/#endpoint-check-users-saved-albums)
    #[maybe_async]
    pub async fn current_user_saved_albums_contains<'a>(
        &self,
        album_ids: impl IntoIterator<Item = &'a AlbumId>,
    ) -> ClientResult<Vec<bool>> {
        let url = format!("me/albums/contains/?ids={}", join_ids(album_ids));
        let result = self.endpoint_get(&url, &Query::new()).await?;
        self.convert_result(&result)
    }

    /// Follow one or more artists.
    ///
    /// Parameters:
    /// - artist_ids - a list of artist IDs
    ///
    /// [Reference](https://developer.spotify.com/documentation/web-api/reference/#endpoint-follow-artists-users)
    #[maybe_async]
    pub async fn user_follow_artists<'a>(
        &self,
        artist_ids: impl IntoIterator<Item = &'a ArtistId>,
    ) -> ClientResult<()> {
        let url = format!("me/following?type=artist&ids={}", join_ids(artist_ids));
        self.endpoint_put(&url, &json!({})).await?;

        Ok(())
    }

    /// Unfollow one or more artists.
    ///
    /// Parameters:
    /// - artist_ids - a list of artist IDs
    ///
    /// [Reference](https://developer.spotify.com/documentation/web-api/reference/#endpoint-unfollow-artists-users)
    #[maybe_async]
    pub async fn user_unfollow_artists<'a>(
        &self,
        artist_ids: impl IntoIterator<Item = &'a ArtistId>,
    ) -> ClientResult<()> {
        let url = format!("me/following?type=artist&ids={}", join_ids(artist_ids));
        self.endpoint_delete(&url, &json!({})).await?;

        Ok(())
    }

    /// Check to see if the current user is following one or more artists or
    /// other Spotify users.
    ///
    /// Parameters:
    /// - artist_ids - the ids of the users that you want to
    ///
    /// [Reference](https://developer.spotify.com/documentation/web-api/reference/#endpoint-check-current-user-follows)
    #[maybe_async]
    pub async fn user_artist_check_follow<'a>(
        &self,
        artist_ids: impl IntoIterator<Item = &'a ArtistId>,
    ) -> ClientResult<Vec<bool>> {
        let url = format!(
            "me/following/contains?type=artist&ids={}",
            join_ids(artist_ids)
        );
        let result = self.endpoint_get(&url, &Query::new()).await?;
        self.convert_result(&result)
    }

    /// Follow one or more users.
    ///
    /// Parameters:
    /// - user_ids - a list of artist IDs
    ///
    /// [Reference](https://developer.spotify.com/documentation/web-api/reference/#endpoint-follow-artists-users)
    #[maybe_async]
    pub async fn user_follow_users<'a>(
        &self,
        user_ids: impl IntoIterator<Item = &'a UserId>,
    ) -> ClientResult<()> {
        let url = format!("me/following?type=user&ids={}", join_ids(user_ids));
        self.endpoint_put(&url, &json!({})).await?;

        Ok(())
    }

    /// Unfollow one or more users.
    ///
    /// Parameters:
    /// - user_ids - a list of artist IDs
    ///
    /// [Reference](https://developer.spotify.com/documentation/web-api/reference/#endpoint-unfollow-artists-users)
    #[maybe_async]
    pub async fn user_unfollow_users<'a>(
        &self,
        user_ids: impl IntoIterator<Item = &'a UserId>,
    ) -> ClientResult<()> {
        let url = format!("me/following?type=user&ids={}", join_ids(user_ids));
        self.endpoint_delete(&url, &json!({})).await?;

        Ok(())
    }

    /// Get a list of Spotify featured playlists.
    ///
    /// Parameters:
    /// - locale - The desired language, consisting of a lowercase ISO 639
    ///   language code and an uppercase ISO 3166-1 alpha-2 country code,
    ///   joined by an underscore.
    /// - country - An ISO 3166-1 alpha-2 country code or the string from_token.
    /// - timestamp - A timestamp in ISO 8601 format: yyyy-MM-ddTHH:mm:ss. Use
    ///   this parameter to specify the user's local time to get results
    ///   tailored for that specific date and time in the day
    /// - limit - The maximum number of items to return. Default: 20.
    ///   Minimum: 1. Maximum: 50
    /// - offset - The index of the first item to return. Default: 0
    ///   (the first object). Use with limit to get the next set of
    ///   items.
    ///
    /// [Reference](https://developer.spotify.com/documentation/web-api/reference/#endpoint-get-featured-playlists)
    #[maybe_async]
    pub async fn featured_playlists<L: Into<Option<u32>>, O: Into<Option<u32>>>(
        &self,
        locale: Option<String>,
        country: Option<Market>,
        timestamp: Option<DateTime<Utc>>,
        limit: L,
        offset: O,
    ) -> ClientResult<FeaturedPlaylists> {
        let mut params = Query::with_capacity(2);
        params.insert("limit".to_owned(), limit.into().unwrap_or(20).to_string());
        params.insert("offset".to_owned(), offset.into().unwrap_or(0).to_string());
        if let Some(locale) = locale {
            params.insert("locale".to_owned(), locale);
        }
        if let Some(market) = country {
            params.insert("country".to_owned(), market.to_string());
        }
        if let Some(timestamp) = timestamp {
            params.insert("timestamp".to_owned(), timestamp.to_rfc3339());
        }
        let result = self
            .endpoint_get("browse/featured-playlists", &params)
            .await?;
        self.convert_result(&result)
    }

    /// Get a list of new album releases featured in Spotify.
    ///
    /// Parameters:
    /// - country - An ISO 3166-1 alpha-2 country code or string from_token.
    /// - limit - The maximum number of items to return. Default: 20.
    ///   Minimum: 1. Maximum: 50
    /// - offset - The index of the first item to return. Default: 0 (the first
    ///   object). Use with limit to get the next set of items.
    ///
    /// [Reference](https://developer.spotify.com/documentation/web-api/reference/#endpoint-get-new-releases)
    #[maybe_async]
    pub async fn new_releases<L: Into<Option<u32>>, O: Into<Option<u32>>>(
        &self,
        country: Option<Market>,
        limit: L,
        offset: O,
    ) -> ClientResult<Page<SimplifiedAlbum>> {
        let mut params = Query::with_capacity(2);
        params.insert("limit".to_owned(), limit.into().unwrap_or(20).to_string());
        params.insert("offset".to_owned(), offset.into().unwrap_or(0).to_string());
        if let Some(market) = country {
            params.insert("country".to_owned(), market.to_string());
        }

        let result = self.endpoint_get("browse/new-releases", &params).await?;
        self.convert_result::<PageSimpliedAlbums>(&result)
            .map(|x| x.albums)
    }

    /// Get a list of new album releases featured in Spotify
    ///
    /// Parameters:
    /// - country - An ISO 3166-1 alpha-2 country code or string from_token.
    /// - locale - The desired language, consisting of an ISO 639 language code
    ///   and an ISO 3166-1 alpha-2 country code, joined by an underscore.
    /// - limit - The maximum number of items to return. Default: 20.
    ///   Minimum: 1. Maximum: 50
    /// - offset - The index of the first item to return. Default: 0 (the first
    ///   object). Use with limit to get the next set of items.
    ///
    /// [Reference](https://developer.spotify.com/documentation/web-api/reference/#endpoint-get-categories)
    #[maybe_async]
    pub async fn categories<L: Into<Option<u32>>, O: Into<Option<u32>>>(
        &self,
        locale: Option<String>,
        country: Option<Market>,
        limit: L,
        offset: O,
    ) -> ClientResult<Page<Category>> {
        let mut params = Query::with_capacity(2);
        params.insert("limit".to_owned(), limit.into().unwrap_or(20).to_string());
        params.insert("offset".to_owned(), offset.into().unwrap_or(0).to_string());
        if let Some(locale) = locale {
            params.insert("locale".to_owned(), locale);
        }
        if let Some(market) = country {
            params.insert("country".to_owned(), market.to_string());
        }
        let result = self.endpoint_get("browse/categories", &params).await?;
        self.convert_result::<PageCategory>(&result)
            .map(|x| x.categories)
    }

    /// Get a list of playlists in a category in Spotify
    ///
    /// Parameters:
    /// - category_id - The category id to get playlists from.
    /// - country - An ISO 3166-1 alpha-2 country code or the string from_token.
    /// - limit - The maximum number of items to return. Default: 20.
    ///   Minimum: 1. Maximum: 50
    /// - offset - The index of the first item to return. Default: 0 (the first
    ///   object). Use with limit to get the next set of items.
    ///
    /// [Reference](https://developer.spotify.com/documentation/web-api/reference/#endpoint-get-a-categories-playlists)
    #[maybe_async]
    pub async fn category_playlists<L: Into<Option<u32>>, O: Into<Option<u32>>>(
        &self,
        category_id: &str,
        country: Option<Market>,
        limit: L,
        offset: O,
    ) -> ClientResult<Page<SimplifiedPlaylist>> {
        let mut params = Query::with_capacity(2);
        params.insert("limit".to_owned(), limit.into().unwrap_or(20).to_string());
        params.insert("offset".to_owned(), offset.into().unwrap_or(0).to_string());
        if let Some(market) = country {
            params.insert("country".to_owned(), market.to_string());
        }

        let url = format!("browse/categories/{}/playlists", category_id);
        let result = self.endpoint_get(&url, &params).await?;
        self.convert_result::<CategoryPlaylists>(&result)
            .map(|x| x.playlists)
    }

    /// Get Recommendations Based on Seeds
    ///
    /// Parameters:
    /// - seed_artists - a list of artist IDs, URIs or URLs
    /// - seed_tracks - a list of artist IDs, URIs or URLs
    /// - seed_genres - a list of genre names. Available genres for
    /// - market - An ISO 3166-1 alpha-2 country code or the string from_token. If provided, all
    ///   results will be playable in this country.
    /// - limit - The maximum number of items to return. Default: 20.
    ///   Minimum: 1. Maximum: 100
    /// - min/max/target_<attribute> - For the tuneable track attributes listed
    ///   in the documentation, these values provide filters and targeting on
    ///   results.
    ///
    /// [Reference](https://developer.spotify.com/documentation/web-api/reference/#endpoint-get-recommendations)
    #[maybe_async]
    pub async fn recommendations<L: Into<Option<u32>>>(
        &self,
        seed_artists: Option<Vec<&ArtistId>>,
        seed_genres: Option<Vec<String>>,
        seed_tracks: Option<Vec<&TrackId>>,
        limit: L,
        market: Option<Market>,
        payload: &Map<String, Value>,
    ) -> ClientResult<Recommendations> {
        let mut params = Query::with_capacity(payload.len() + 1);
        params.insert("limit".to_owned(), limit.into().unwrap_or(20).to_string());
        // TODO: this probably can be improved.
        let attributes = [
            "acousticness",
            "danceability",
            "duration_ms",
            "energy",
            "instrumentalness",
            "key",
            "liveness",
            "loudness",
            "mode",
            "popularity",
            "speechiness",
            "tempo",
            "time_signature",
            "valence",
        ];
        let prefixes = ["min", "max", "target"];
        for attribute in attributes.iter() {
            for prefix in prefixes.iter() {
                let param = format!("{}_{}", prefix, attribute);
                if let Some(value) = payload.get(&param) {
                    // TODO: not sure if this `to_string` is what we want. It
                    // might add quotes to the strings.
                    params.insert(param, value.to_string());
                }
            }
        }

        if let Some(seed_artists) = seed_artists {
            params.insert("seed_artists".to_owned(), join_ids(seed_artists));
        }

        if let Some(seed_genres) = seed_genres {
            params.insert("seed_genres".to_owned(), seed_genres.join(","));
        }

        if let Some(seed_tracks) = seed_tracks {
            params.insert("seed_tracks".to_owned(), join_ids(seed_tracks));
        }
        if let Some(market) = market {
            params.insert("market".to_owned(), market.to_string());
        }
        let result = self.endpoint_get("recommendations", &params).await?;
        self.convert_result(&result)
    }

    /// Get audio features for a track
    ///
    /// Parameters:
    /// - track - track URI, URL or ID
    ///
    /// [Reference](https://developer.spotify.com/documentation/web-api/reference/#endpoint-get-audio-features)
    #[maybe_async]
    pub async fn track_features(&self, track_id: &TrackId) -> ClientResult<AudioFeatures> {
        let url = format!("audio-features/{}", track_id.id());
        let result = self.endpoint_get(&url, &Query::new()).await?;
        self.convert_result(&result)
    }

    /// Get Audio Features for Several Tracks
    ///
    /// Parameters:
    /// - tracks a list of track URIs, URLs or IDs
    ///
    /// [Reference](https://developer.spotify.com/documentation/web-api/reference/#endpoint-get-several-audio-features)
    #[maybe_async]
    pub async fn tracks_features<'a>(
        &self,
        track_ids: impl IntoIterator<Item = &'a TrackId>,
    ) -> ClientResult<Option<Vec<AudioFeatures>>> {
        let url = format!("audio-features/?ids={}", join_ids(track_ids));

        let result = self.endpoint_get(&url, &Query::new()).await?;
        if result.is_empty() {
            Ok(None)
        } else {
            self.convert_result::<Option<AudioFeaturesPayload>>(&result)
                .map(|option_payload| option_payload.map(|x| x.audio_features))
        }
    }

    /// Get Audio Analysis for a Track
    ///
    /// Parameters:
    /// - track_id - a track URI, URL or ID
    ///
    /// [Reference](https://developer.spotify.com/documentation/web-api/reference/#endpoint-get-audio-analysis)
    #[maybe_async]
    pub async fn track_analysis(&self, track_id: &TrackId) -> ClientResult<AudioAnalysis> {
        let url = format!("audio-analysis/{}", track_id.id());
        let result = self.endpoint_get(&url, &Query::new()).await?;
        self.convert_result(&result)
    }

    /// Get a User’s Available Devices
    ///
    /// [Reference](https://developer.spotify.com/documentation/web-api/reference/#endpoint-get-a-users-available-devices)
    #[maybe_async]
    pub async fn device(&self) -> ClientResult<Vec<Device>> {
        let result = self
            .endpoint_get("me/player/devices", &Query::new())
            .await?;
        self.convert_result::<DevicePayload>(&result)
            .map(|x| x.devices)
    }

    /// Get Information About The User’s Current Playback
    ///
    /// Parameters:
    /// - market: Optional. an ISO 3166-1 alpha-2 country code or the string from_token.
    /// - additional_types: Optional. A comma-separated list of item types that
    ///   your client supports besides the default track type. Valid types are:
    ///   `track` and `episode`.
    ///
    /// [Reference](https://developer.spotify.com/documentation/web-api/reference/#endpoint-get-information-about-the-users-current-playback)
    #[maybe_async]
    pub async fn current_playback(
        &self,
        market: Option<Market>,
        additional_types: Option<Vec<AdditionalType>>,
    ) -> ClientResult<Option<CurrentPlaybackContext>> {
        let mut params = Query::new();
        if let Some(market) = market {
            params.insert("country".to_owned(), market.to_string());
        }
        if let Some(additional_types) = additional_types {
            params.insert(
                "additional_types".to_owned(),
                additional_types
                    .iter()
                    .map(|x| x.to_string())
                    .collect::<Vec<_>>()
                    .join(","),
            );
        }

        let result = self.endpoint_get("me/player", &params).await?;
        if result.is_empty() {
            Ok(None)
        } else {
            self.convert_result(&result)
        }
    }

    /// Get the User’s Currently Playing Track
    ///
    /// Parameters:
    /// - market: Optional. an ISO 3166-1 alpha-2 country code or the string from_token.
    /// - additional_types: Optional. A comma-separated list of item types that
    ///   your client supports besides the default track type. Valid types are:
    ///   `track` and `episode`.
    ///
    /// [Reference](https://developer.spotify.com/documentation/web-api/reference/#endpoint-get-recently-played)
    #[maybe_async]
    pub async fn current_playing(
        &self,
        market: Option<Market>,
        additional_types: Option<Vec<AdditionalType>>,
    ) -> ClientResult<Option<CurrentlyPlayingContext>> {
        let mut params = Query::new();
        if let Some(market) = market {
            params.insert("market".to_owned(), market.to_string());
        }
        if let Some(additional_types) = additional_types {
            params.insert(
                "additional_types".to_owned(),
                additional_types
                    .iter()
                    .map(|x| x.to_string())
                    .collect::<Vec<_>>()
                    .join(","),
            );
        }

        let result = self
            .get("me/player/currently-playing", None, &params)
            .await?;
        if result.is_empty() {
            Ok(None)
        } else {
            self.convert_result(&result)
        }
    }

    /// Transfer a User’s Playback.
    ///
    /// Note: Although an array is accepted, only a single device_id is
    /// currently supported. Supplying more than one will return 400 Bad Request
    ///
    /// Parameters:
    /// - device_id - transfer playback to this device
    /// - force_play - true: after transfer, play. false:
    ///   keep current state.
    ///
    /// [Reference](https://developer.spotify.com/documentation/web-api/reference/#endpoint-transfer-a-users-playback)
    #[maybe_async]
    pub async fn transfer_playback<T: Into<Option<bool>>>(
        &self,
        device_id: &str,
        force_play: T,
    ) -> ClientResult<()> {
        self.endpoint_put(
            "me/player",
            &json! ({
                "device_ids": vec![device_id.to_owned()],
                "play": force_play.into().unwrap_or(true)
            }),
        )
        .await?;

        Ok(())
    }

    /// Start/Resume a User’s Playback.
    ///
    /// Provide a `context_uri` to start playback or a album, artist, or
    /// playlist. Provide a `uris` list to start playback of one or more tracks.
    /// Provide `offset` as {"position": <int>} or {"uri": "<track uri>"} to
    /// start playback at a particular offset.
    ///
    /// Parameters:
    /// - device_id - device target for playback
    /// - context_uri - spotify context uri to play
    /// - uris - spotify track uris
    /// - offset - offset into context by index or track
    /// - position_ms - Indicates from what position to start playback.
    ///
    /// [Reference](https://developer.spotify.com/documentation/web-api/reference/#endpoint-start-a-users-playback)
    #[maybe_async]
    pub async fn start_context_playback<T: PlayContextIdType, U: PlayableIdType>(
        &self,
        context_uri: &Id<T>,
        device_id: Option<String>,
        offset: Option<super::model::Offset<U>>,
        position_ms: Option<std::time::Duration>,
    ) -> ClientResult<()> {
        use super::model::Offset;

        let mut params = json!({});
        json_insert!(params, "context_uri", context_uri.uri());
        if let Some(offset) = offset {
            match offset {
                Offset::Position(position) => {
                    json_insert!(params, "offset", json!({ "position": position }));
                }
                Offset::Uri(uri) => {
                    json_insert!(params, "offset", json!({ "uri": uri.uri() }));
                }
            }
        }
        if let Some(position_ms) = position_ms {
            json_insert!(params, "position_ms", position_ms);
        };
        let url = self.append_device_id("me/player/play", device_id);
        self.put(&url, None, &params).await?;

        Ok(())
    }

    #[maybe_async]
    pub async fn start_uris_playback<T: PlayableIdType>(
        &self,
        uris: &[&Id<T>],
        device_id: Option<String>,
        offset: Option<super::model::Offset<T>>,
        position_ms: Option<u32>,
    ) -> ClientResult<()> {
        use super::model::Offset;

        let mut params = json!({});
        json_insert!(
            params,
            "uris",
            uris.iter().map(|id| id.uri()).collect::<Vec<_>>()
        );
        if let Some(offset) = offset {
            match offset {
                Offset::Position(position) => {
                    json_insert!(params, "offset", json!({ "position": position }));
                }
                Offset::Uri(uri) => {
                    json_insert!(params, "offset", json!({ "uri": uri.uri() }));
                }
            }
        }
        if let Some(position_ms) = position_ms {
            json_insert!(params, "position_ms", position_ms);
        };
        let url = self.append_device_id("me/player/play", device_id);
        self.endpoint_put(&url, &params).await?;

        Ok(())
    }

    /// Pause a User’s Playback.
    ///
    /// Parameters:
    /// - device_id - device target for playback
    ///
    /// [Reference](https://developer.spotify.com/documentation/web-api/reference/#endpoint-pause-a-users-playback)
    #[maybe_async]
    pub async fn pause_playback(&self, device_id: Option<String>) -> ClientResult<()> {
        let url = self.append_device_id("me/player/pause", device_id);
        self.endpoint_put(&url, &json!({})).await?;

        Ok(())
    }

    /// Skip User’s Playback To Next Track.
    ///
    /// Parameters:
    /// - device_id - device target for playback
    ///
    /// [Reference](https://developer.spotify.com/documentation/web-api/reference/#endpoint-skip-users-playback-to-next-track)
    #[maybe_async]
    pub async fn next_track(&self, device_id: Option<String>) -> ClientResult<()> {
        let url = self.append_device_id("me/player/next", device_id);
        self.endpoint_post(&url, &json!({})).await?;

        Ok(())
    }

    /// Skip User’s Playback To Previous Track.
    ///
    /// Parameters:
    /// - device_id - device target for playback
    ///
    /// [Reference](https://developer.spotify.com/documentation/web-api/reference/#endpoint-skip-users-playback-to-previous-track)
    #[maybe_async]
    pub async fn previous_track(&self, device_id: Option<String>) -> ClientResult<()> {
        let url = self.append_device_id("me/player/previous", device_id);
        self.endpoint_post(&url, &json!({})).await?;

        Ok(())
    }

    /// Seek To Position In Currently Playing Track.
    ///
    /// Parameters:
    /// - position_ms - position in milliseconds to seek to
    /// - device_id - device target for playback
    ///
    /// [Reference](https://developer.spotify.com/documentation/web-api/reference/#endpoint-seek-to-position-in-currently-playing-track)
    #[maybe_async]
    pub async fn seek_track(
        &self,
        position_ms: u32,
        device_id: Option<String>,
    ) -> ClientResult<()> {
        let url = self.append_device_id(
            &format!("me/player/seek?position_ms={}", position_ms),
            device_id,
        );
        self.endpoint_put(&url, &json!({})).await?;

        Ok(())
    }

    /// Set Repeat Mode On User’s Playback.
    ///
    /// Parameters:
    /// - state - `track`, `context`, or `off`
    /// - device_id - device target for playback
    ///
    /// [Reference](https://developer.spotify.com/documentation/web-api/reference/#endpoint-set-repeat-mode-on-users-playback)
    #[maybe_async]
    pub async fn repeat(&self, state: RepeatState, device_id: Option<String>) -> ClientResult<()> {
        let url = self.append_device_id(
            &format!("me/player/repeat?state={}", state.to_string()),
            device_id,
        );
        self.endpoint_put(&url, &json!({})).await?;

        Ok(())
    }

    /// Set Volume For User’s Playback.
    ///
    /// Parameters:
    /// - volume_percent - volume between 0 and 100
    /// - device_id - device target for playback
    ///
    /// [Reference](https://developer.spotify.com/documentation/web-api/reference/#endpoint-set-volume-for-users-playback)
    #[maybe_async]
    pub async fn volume(&self, volume_percent: u8, device_id: Option<String>) -> ClientResult<()> {
        if volume_percent > 100u8 {
            error!("volume must be between 0 and 100, inclusive");
        }
        let url = self.append_device_id(
            &format!("me/player/volume?volume_percent={}", volume_percent),
            device_id,
        );
        self.endpoint_put(&url, &json!({})).await?;

        Ok(())
    }

    /// Toggle Shuffle For User’s Playback.
    ///
    /// Parameters:
    /// - state - true or false
    /// - device_id - device target for playback
    ///
    /// [Reference](https://developer.spotify.com/documentation/web-api/reference/#endpoint-toggle-shuffle-for-users-playback)
    #[maybe_async]
    pub async fn shuffle(&self, state: bool, device_id: Option<String>) -> ClientResult<()> {
        let url = self.append_device_id(&format!("me/player/shuffle?state={}", state), device_id);
        self.endpoint_put(&url, &json!({})).await?;

        Ok(())
    }

    /// Add an item to the end of the user's playback queue.
    ///
    /// Parameters:
    /// - uri - The uri of the item to add, Track or Episode
    /// - device id - The id of the device targeting
    /// - If no device ID provided the user's currently active device is
    ///   targeted
    ///
    /// [Reference](https://developer.spotify.com/documentation/web-api/reference/#endpoint-add-to-queue)
    #[maybe_async]
    pub async fn add_item_to_queue<T: PlayableIdType>(
        &self,
        item: &Id<T>,
        device_id: Option<String>,
    ) -> ClientResult<()> {
        let url = self.append_device_id(&format!("me/player/queue?uri={}", item), device_id);
        self.endpoint_post(&url, &json!({})).await?;

        Ok(())
    }

    /// Add a show or a list of shows to a user’s library.
    ///
    /// Parameters:
    /// - ids(Required) A comma-separated list of Spotify IDs for the shows to
    ///   be added to the user’s library.
    ///
    /// [Reference](https://developer.spotify.com/documentation/web-api/reference/#endpoint-save-shows-user)
    #[maybe_async]
    pub async fn save_shows<'a>(
        &self,
        show_ids: impl IntoIterator<Item = &'a ShowId>,
    ) -> ClientResult<()> {
        let url = format!("me/shows/?ids={}", join_ids(show_ids));
        self.endpoint_put(&url, &json!({})).await?;

        Ok(())
    }

    /// Get a list of shows saved in the current Spotify user’s library.
    /// Optional parameters can be used to limit the number of shows returned.
    ///
    /// Parameters:
    /// - limit(Optional). The maximum number of shows to return. Default: 20.
    ///   Minimum: 1. Maximum: 50.
    /// - offset(Optional). The index of the first show to return. Default: 0
    ///   (the first object). Use with limit to get the next set of shows.
    ///
    /// [Reference](https://developer.spotify.com/documentation/web-api/reference/#endpoint-get-users-saved-shows)
    #[maybe_async]
    pub async fn get_saved_show<L: Into<Option<u32>>, O: Into<Option<u32>>>(
        &self,
        limit: L,
        offset: O,
    ) -> ClientResult<Page<Show>> {
        let mut params = Query::with_capacity(2);
        params.insert("limit".to_owned(), limit.into().unwrap_or(20).to_string());
        params.insert("offset".to_owned(), offset.into().unwrap_or(0).to_string());
        let result = self.endpoint_get("me/shows", &params).await?;
        self.convert_result(&result)
    }

    /// Get Spotify catalog information for a single show identified by its unique Spotify ID.
    ///
    /// Path Parameters:
    /// - id: The Spotify ID for the show.
    ///
    /// Query Parameters
    /// - market(Optional): An ISO 3166-1 alpha-2 country code or the string from_token.
    ///
    /// [Reference](https://developer.spotify.com/documentation/web-api/reference/#endpoint-get-a-show)
    #[maybe_async]
    pub async fn get_a_show(&self, id: &ShowId, market: Option<Market>) -> ClientResult<FullShow> {
        let mut params = Query::new();
        if let Some(market) = market {
            params.insert("market".to_owned(), market.to_string());
        }
        let url = format!("shows/{}", id.id());
        let result = self.endpoint_get(&url, &params).await?;
        self.convert_result(&result)
    }

    /// Get Spotify catalog information for multiple shows based on their
    /// Spotify IDs.
    ///
    /// Query Parameters
    /// - ids(Required) A comma-separated list of the Spotify IDs for the shows. Maximum: 50 IDs.
    /// - market(Optional) An ISO 3166-1 alpha-2 country code or the string from_token.
    ///
    /// [Reference](https://developer.spotify.com/documentation/web-api/reference/#endpoint-get-multiple-shows)
    #[maybe_async]
    pub async fn get_several_shows<'a>(
        &self,
        ids: impl IntoIterator<Item = &'a ShowId>,
        market: Option<Market>,
    ) -> ClientResult<Vec<SimplifiedShow>> {
        let mut params = Query::with_capacity(1);
        params.insert("ids".to_owned(), join_ids(ids));
        if let Some(market) = market {
            params.insert("market".to_owned(), market.to_string());
        }
        let result = self.endpoint_get("shows", &params).await?;
        self.convert_result::<SeversalSimplifiedShows>(&result)
            .map(|x| x.shows)
    }

    /// Get Spotify catalog information about an show’s episodes. Optional
    /// parameters can be used to limit the number of episodes returned.
    ///
    /// Path Parameters
    /// - id: The Spotify ID for the show.
    ///
    /// Query Parameters
    /// - limit: Optional. The maximum number of episodes to return. Default: 20. Minimum: 1. Maximum: 50.
    /// - offset: Optional. The index of the first episode to return. Default: 0 (the first object). Use with limit to get the next set of episodes.
    /// - market: Optional. An ISO 3166-1 alpha-2 country code or the string from_token.
    ///
    /// [Reference](https://developer.spotify.com/documentation/web-api/reference/#endpoint-get-a-shows-episodes)
    #[maybe_async]
    pub async fn get_shows_episodes<L: Into<Option<u32>>, O: Into<Option<u32>>>(
        &self,
        id: &ShowId,
        limit: L,
        offset: O,
        market: Option<Market>,
    ) -> ClientResult<Page<SimplifiedEpisode>> {
        let mut params = Query::with_capacity(2);
        params.insert("limit".to_owned(), limit.into().unwrap_or(20).to_string());
        params.insert("offset".to_owned(), offset.into().unwrap_or(0).to_string());
        if let Some(market) = market {
            params.insert("market".to_owned(), market.to_string());
        }
        let url = format!("shows/{}/episodes", id.id());
        let result = self.endpoint_get(&url, &params).await?;
        self.convert_result(&result)
    }

    /// Get Spotify catalog information for a single episode identified by its unique Spotify ID.
    ///
    /// Path Parameters
    /// - id: The Spotify ID for the episode.
    ///
    /// Query Parameters
    /// - market: Optional. An ISO 3166-1 alpha-2 country code or the string from_token.
    ///
    /// [Reference](https://developer.spotify.com/documentation/web-api/reference/#endpoint-get-an-episode)
    #[maybe_async]
    pub async fn get_an_episode(
        &self,
        id: &EpisodeId,
        market: Option<Market>,
    ) -> ClientResult<FullEpisode> {
        let url = format!("episodes/{}", id.id());
        let mut params = Query::new();
        if let Some(market) = market {
            params.insert("market".to_owned(), market.to_string());
        }

        let result = self.endpoint_get(&url, &params).await?;
        self.convert_result(&result)
    }

    /// Get Spotify catalog information for multiple episodes based on their Spotify IDs.
    ///
    /// Query Parameters
    /// - ids: Required. A comma-separated list of the Spotify IDs for the episodes. Maximum: 50 IDs.
    /// - market: Optional. An ISO 3166-1 alpha-2 country code or the string from_token.
    ///
    /// [Reference](https://developer.spotify.com/documentation/web-api/reference/#endpoint-get-multiple-episodes)
    #[maybe_async]
    pub async fn get_several_episodes<'a>(
        &self,
        ids: impl IntoIterator<Item = &'a EpisodeId>,
        market: Option<Market>,
    ) -> ClientResult<SeveralEpisodes> {
        let mut params = Query::with_capacity(1);
        params.insert("ids".to_owned(), join_ids(ids));
        if let Some(market) = market {
            params.insert("market".to_owned(), market.to_string());
        }
        let result = self.endpoint_get("episodes", &params).await?;
        self.convert_result(&result)
    }

    /// Check if one or more shows is already saved in the current Spotify user’s library.
    ///
    /// Query Parameters
    /// - ids: Required. A comma-separated list of the Spotify IDs for the shows. Maximum: 50 IDs.
    ///
    /// [Reference](https://developer.spotify.com/documentation/web-api/reference/#endpoint-check-users-saved-shows)
    #[maybe_async]
    pub async fn check_users_saved_shows<'a>(
        &self,
        ids: impl IntoIterator<Item = &'a ShowId>,
    ) -> ClientResult<Vec<bool>> {
        let mut params = Query::with_capacity(1);
        params.insert("ids".to_owned(), join_ids(ids));
        let result = self.endpoint_get("me/shows/contains", &params).await?;
        self.convert_result(&result)
    }

    /// Delete one or more shows from current Spotify user's library.
    /// Changes to a user's saved shows may not be visible in other Spotify applications immediately.
    ///
    /// Query Parameters
    /// - ids: Required. A comma-separated list of Spotify IDs for the shows to be deleted from the user’s library.
    /// - market: Optional. An ISO 3166-1 alpha-2 country code or the string from_token.
    ///
    /// [Reference](https://developer.spotify.com/documentation/web-api/reference/#endpoint-remove-shows-user)
    #[maybe_async]
    pub async fn remove_users_saved_shows<'a>(
        &self,
        show_ids: impl IntoIterator<Item = &'a ShowId>,
        market: Option<Market>,
    ) -> ClientResult<()> {
        let url = format!("me/shows?ids={}", join_ids(show_ids));
        let mut params = json!({});
        if let Some(market) = market {
            json_insert!(params, "country", market.to_string());
        }
        self.endpoint_delete(&url, &params).await?;

        Ok(())
    }
}

#[inline]
fn join_ids<'a, T: 'a + IdType>(ids: impl IntoIterator<Item = &'a Id<T>>) -> String {
    ids.into_iter().collect::<Vec<_>>().join(",")
}

#[cfg(test)]
mod test {
    use super::*;

    #[test]
    fn test_parse_response_code() {
        let url = "http://localhost:8888/callback?code=AQD0yXvFEOvw&state=sN#_=_";
        let spotify = SpotifyBuilder::default().build().unwrap();
        let code = spotify.parse_response_code(url).unwrap();
        assert_eq!(code, "AQD0yXvFEOvw");
    }
<<<<<<< HEAD

    #[test]
    fn test_get_id() {
        // Assert artist
        let spotify = SpotifyBuilder::default().build().unwrap();
        let artist_id = "spotify:artist:2WX2uTcsvV5OnS0inACecP";
        let id = spotify.get_id(Type::Artist, artist_id);
        assert_eq!("2WX2uTcsvV5OnS0inACecP", &id);

        // Assert album
        let artist_id_a = "spotify/album/2WX2uTcsvV5OnS0inACecP";
        assert_eq!(
            "2WX2uTcsvV5OnS0inACecP",
            &spotify.get_id(Type::Album, artist_id_a)
        );

        // Mismatch type
        let artist_id_b = "spotify:album:2WX2uTcsvV5OnS0inACecP";
        assert_eq!(
            "spotify:album:2WX2uTcsvV5OnS0inACecP",
            &spotify.get_id(Type::Artist, artist_id_b)
        );

        // Could not split
        let artist_id_c = "spotify-album-2WX2uTcsvV5OnS0inACecP";
        assert_eq!(
            "spotify-album-2WX2uTcsvV5OnS0inACecP",
            &spotify.get_id(Type::Artist, artist_id_c)
        );

        let playlist_id = "spotify:playlist:59ZbFPES4DQwEjBpWHzrtC";
        assert_eq!(
            "59ZbFPES4DQwEjBpWHzrtC",
            &spotify.get_id(Type::Playlist, playlist_id)
        );
    }

    #[test]
    fn test_get_uri() {
        let spotify = SpotifyBuilder::default().build().unwrap();
        let track_id1 = "spotify:track:4iV5W9uYEdYUVa79Axb7Rh";
        let track_id2 = "1301WleyT98MSxVHPZCA6M";
        let uri1 = spotify.get_uri(Type::Track, track_id1);
        let uri2 = spotify.get_uri(Type::Track, track_id2);
        assert_eq!(track_id1, uri1);
        assert_eq!("spotify:track:1301WleyT98MSxVHPZCA6M", &uri2);
    }

    #[test]
    fn test_append_device_id_without_question_mark() {
        let path = "me/player/play";
        let device_id = Some("fdafdsadfa".to_owned());
        let spotify = SpotifyBuilder::default().build().unwrap();
        let new_path = spotify.append_device_id(path, device_id);
        assert_eq!(new_path, "me/player/play?device_id=fdafdsadfa");
    }

    #[test]
    fn test_append_device_id_with_question_mark() {
        let path = "me/player/shuffle?state=true";
        let device_id = Some("fdafdsadfa".to_owned());
        let spotify = SpotifyBuilder::default().build().unwrap();
        let new_path = spotify.append_device_id(path, device_id);
        assert_eq!(
            new_path,
            "me/player/shuffle?state=true&device_id=fdafdsadfa"
        );
    }
=======
>>>>>>> 8594a8f7
}<|MERGE_RESOLUTION|>--- conflicted
+++ resolved
@@ -2054,7 +2054,6 @@
         let code = spotify.parse_response_code(url).unwrap();
         assert_eq!(code, "AQD0yXvFEOvw");
     }
-<<<<<<< HEAD
 
     #[test]
     fn test_get_id() {
@@ -2123,6 +2122,4 @@
             "me/player/shuffle?state=true&device_id=fdafdsadfa"
         );
     }
-=======
->>>>>>> 8594a8f7
 }