//! Client to Spotify API endpoint

use chrono::prelude::*;
use derive_builder::Builder;
use log::error;
use maybe_async::maybe_async;
use serde::Deserialize;
use serde_json::map::Map;
use serde_json::{json, Value};
use thiserror::Error;

use std::path::PathBuf;

use super::http::{BaseClient, Query};
use super::json_insert;
use super::model::*;
use super::oauth2::{Credentials, OAuth, Token};

pub trait TryJoin: Iterator {
    fn try_join<T, E>(&mut self, sep: &str) -> Result<String, E>
    where
        Self: Iterator<Item = Result<T, E>>,
        T: AsRef<str>,
    {
        if let Some(item) = self.next() {
            let item = item?;
            let value = item.as_ref();
            let (size, _) = self.size_hint();
            let cap = size * (sep.len() + value.len());

            let mut output = String::with_capacity(cap);
            output.push_str(value);

            for item in self {
                let item = item?;
                output.push_str(sep);
                output.push_str(item.as_ref());
            }

            Ok(output)
        } else {
            Ok(String::new())
        }
    }
}

impl<T> TryJoin for T where T: Iterator {}

/// Possible errors returned from the `rspotify` client.
#[derive(Debug, Error)]
pub enum ClientError {
    /// Raised when the authentication isn't configured properly.
    #[error("invalid client authentication: {0}")]
    InvalidAuth(String),

    #[error("request unauthorized")]
    Unauthorized,

    #[error("exceeded request limit")]
    RateLimited(Option<usize>),

    #[error("request error: {0}")]
    Request(String),

    #[error("status code {0}: {1}")]
    StatusCode(u16, String),

    #[error("spotify error: {0}")]
    API(#[from] APIError),

    #[error("json parse error: {0}")]
    ParseJSON(#[from] serde_json::Error),

    #[error("url parse error: {0}")]
    ParseURL(#[from] url::ParseError),

    #[error("input/output error: {0}")]
    IO(#[from] std::io::Error),

    #[cfg(feature = "cli")]
    #[error("cli error: {0}")]
    CLI(String),

    #[error("cache file error: {0}")]
    CacheFile(String),

    #[error("id parse error: {0:?}")]
    InvalidId(#[from] IdError),
}

pub type ClientResult<T> = Result<T, ClientError>;

/// Matches errors that are returned from the Spotfiy
/// API as part of the JSON response object.
#[derive(Debug, Error, Deserialize)]
pub enum APIError {
    /// See https://developer.spotify.com/documentation/web-api/reference/object-model/#error-object
    #[error("{status}: {message}")]
    #[serde(alias = "error")]
    Regular { status: u16, message: String },

    /// See https://developer.spotify.com/documentation/web-api/reference/object-model/#player-error-object
    #[error("{status} ({reason}): {message}")]
    #[serde(alias = "error")]
    Player {
        status: u16,
        message: String,
        reason: String,
    },
}

pub const DEFAULT_API_PREFIX: &str = "https://api.spotify.com/v1/";
pub const DEFAULT_CACHE_PATH: &str = ".spotify_token_cache.json";

/// Spotify API object
#[derive(Builder, Debug, Clone)]
pub struct Spotify {
    /// reqwest needs an instance of its client to perform requests.
    #[cfg(feature = "client-reqwest")]
    #[builder(setter(skip))]
    pub(in crate) client: reqwest::Client,

    /// The access token information required for requests to the Spotify API.
    #[builder(setter(strip_option), default)]
    pub token: Option<Token>,

    /// The credentials needed for obtaining a new access token, for requests.
    /// without OAuth authentication.
    #[builder(setter(strip_option), default)]
    pub credentials: Option<Credentials>,

    /// The OAuth information required for obtaining a new access token, for
    /// requests with OAuth authentication. `credentials` also needs to be
    /// set up.
    #[builder(setter(strip_option), default)]
    pub oauth: Option<OAuth>,

    /// The Spotify API prefix, [`DEFAULT_API_PREFIX`
    /// ](constant.DEFAULT_CACHE_PATH.html) by default.
    #[builder(setter(into), default = "String::from(DEFAULT_API_PREFIX)")]
    pub prefix: String,

    /// The cache file path, in case it's used. By default it's
    /// [`DEFAULT_CACHE_PATH`](constant.DEFAULT_API_PREFIX.html).
    #[builder(default = r#"PathBuf::from(DEFAULT_CACHE_PATH)"#)]
    pub cache_path: PathBuf,
}

// Endpoint-related methods for the client.
impl Spotify {
    /// Returns the access token, or an error in case it's not configured.
    pub(in crate) fn get_token(&self) -> ClientResult<&Token> {
        self.token
            .as_ref()
            .ok_or_else(|| ClientError::InvalidAuth("no access token configured".to_string()))
    }

    /// Returns the credentials, or an error in case it's not configured.
    pub(in crate) fn get_creds(&self) -> ClientResult<&Credentials> {
        self.credentials
            .as_ref()
            .ok_or_else(|| ClientError::InvalidAuth("no credentials configured".to_string()))
    }

    /// Returns the oauth information, or an error in case it's not configured.
    pub(in crate) fn get_oauth(&self) -> ClientResult<&OAuth> {
        self.oauth
            .as_ref()
            .ok_or_else(|| ClientError::InvalidAuth("no oauth configured".to_string()))
    }

    /// Converts a JSON response from Spotify into its model.
    fn convert_result<'a, T: Deserialize<'a>>(&self, input: &'a str) -> ClientResult<T> {
        serde_json::from_str::<T>(input).map_err(Into::into)
    }

    /// Append device ID to an API path.
    fn append_device_id(&self, path: &str, device_id: Option<String>) -> String {
        let mut new_path = path.to_string();
        if let Some(_device_id) = device_id {
            if path.contains('?') {
                new_path.push_str(&format!("&device_id={}", _device_id));
            } else {
                new_path.push_str(&format!("?device_id={}", _device_id));
            }
        }
        new_path
    }

    /// Returns a single track given the track's ID, URI or URL.
    ///
    /// Parameters:
    /// - track_id - a spotify URI, URL or ID
    ///
    /// [Reference](https://developer.spotify.com/web-api/get-track/)
    #[maybe_async]
    pub async fn track(&self, track_id: Id<'_>) -> ClientResult<FullTrack> {
        let url = format!("tracks/{}", track_id.check_type(Type::Track)?.id());
        let result = self.get(&url, None, &Query::new()).await?;
        self.convert_result(&result)
    }

    /// Returns a list of tracks given a list of track IDs, URIs, or URLs.
    ///
    /// Parameters:
    /// - track_ids - a list of spotify URIs, URLs or IDs
    /// - market - an ISO 3166-1 alpha-2 country code.
    ///
    /// [Reference](https://developer.spotify.com/web-api/get-several-tracks/)
    #[maybe_async]
    pub async fn tracks<'a>(
        &self,
        track_ids: impl IntoIterator<Item = Id<'a>>,
        market: Option<Country>,
<<<<<<< HEAD
    ) -> ClientResult<FullTracks> {
        let ids = track_ids
            .into_iter()
            .map(|id| id.check_type(Type::Track))
            .try_join(",")?;
=======
    ) -> ClientResult<Vec<FullTrack>> {
        // TODO: this can be improved
        let mut ids: Vec<String> = vec![];
        for track_id in track_ids {
            ids.push(self.get_id(Type::Track, track_id));
        }
>>>>>>> b47bf6fe

        let mut params = Query::new();
        if let Some(market) = market {
            params.insert("market".to_owned(), market.to_string());
        }

        let url = format!("tracks/?ids={}", ids);
        let result = self.get(&url, None, &params).await?;
        self.convert_result::<FullTracks>(&result).map(|x| x.tracks)
    }

    /// Returns a single artist given the artist's ID, URI or URL.
    ///
    /// Parameters:
    /// - artist_id - an artist ID, URI or URL
    ///
    /// [Reference](https://developer.spotify.com/web-api/get-artist/)
    #[maybe_async]
    pub async fn artist(&self, artist_id: Id<'_>) -> ClientResult<FullArtist> {
        let url = format!("artists/{}", artist_id.check_type(Type::Artist)?.id());
        let result = self.get(&url, None, &Query::new()).await?;
        self.convert_result(&result)
    }

    /// Returns a list of artists given the artist IDs, URIs, or URLs.
    ///
    /// Parameters:
    /// - artist_ids - a list of artist IDs, URIs or URLs
    ///
    /// [Reference](https://developer.spotify.com/web-api/get-several-artists/)
    #[maybe_async]
    pub async fn artists<'a>(
        &self,
<<<<<<< HEAD
        artist_ids: impl IntoIterator<Item = Id<'a>>,
    ) -> ClientResult<FullArtists> {
        let ids = artist_ids
            .into_iter()
            .map(|id| id.check_type(Type::Artist))
            .try_join(",")?;
        let url = format!("artists/?ids={}", ids);
=======
        artist_ids: impl IntoIterator<Item = &'a str>,
    ) -> ClientResult<Vec<FullArtist>> {
        let mut ids: Vec<String> = vec![];
        for artist_id in artist_ids {
            ids.push(self.get_id(Type::Artist, artist_id));
        }
        let url = format!("artists/?ids={}", ids.join(","));
>>>>>>> b47bf6fe
        let result = self.get(&url, None, &Query::new()).await?;

        self.convert_result::<FullArtists>(&result)
            .map(|x| x.artists)
    }

    /// Get Spotify catalog information about an artist's albums.
    ///
    /// Parameters:
    /// - artist_id - the artist ID, URI or URL
    /// - album_type - 'album', 'single', 'appears_on', 'compilation'
    /// - country - limit the response to one particular country.
    /// - limit  - the number of albums to return
    /// - offset - the index of the first album to return
    ///
    /// [Reference](https://developer.spotify.com/web-api/get-artists-albums/)
    #[maybe_async]
    pub async fn artist_albums(
        &self,
        artist_id: Id<'_>,
        album_type: Option<AlbumType>,
        country: Option<Country>,
        limit: Option<u32>,
        offset: Option<u32>,
    ) -> ClientResult<Page<SimplifiedAlbum>> {
        let mut params = Query::new();
        if let Some(limit) = limit {
            params.insert("limit".to_owned(), limit.to_string());
        }
        if let Some(album_type) = album_type {
            params.insert("album_type".to_owned(), album_type.to_string());
        }
        if let Some(offset) = offset {
            params.insert("offset".to_owned(), offset.to_string());
        }
        if let Some(country) = country {
            params.insert("country".to_owned(), country.to_string());
        }
        let url = format!(
            "artists/{}/albums",
            artist_id.check_type(Type::Artist)?.id()
        );
        let result = self.get(&url, None, &params).await?;
        self.convert_result(&result)
    }

    /// Get Spotify catalog information about an artist's top 10 tracks by
    /// country.
    ///
    /// Parameters:
    /// - artist_id - the artist ID, URI or URL
    /// - country - limit the response to one particular country.
    ///
    /// [Reference](https://developer.spotify.com/web-api/get-artists-top-tracks/)
    #[maybe_async]
    pub async fn artist_top_tracks<T: Into<Option<Country>>>(
        &self,
        artist_id: Id<'_>,
        country: T,
    ) -> ClientResult<Vec<FullTrack>> {
        let mut params = Query::with_capacity(1);
        params.insert(
            "country".to_owned(),
            country.into().unwrap_or(Country::UnitedStates).to_string(),
        );

        let url = format!(
            "artists/{}/top-tracks",
            artist_id.check_type(Type::Artist)?.id()
        );
        let result = self.get(&url, None, &params).await?;
        self.convert_result::<FullTracks>(&result).map(|x| x.tracks)
    }

    /// Get Spotify catalog information about artists similar to an identified
    /// artist. Similarity is based on analysis of the Spotify community's
    /// listening history.
    ///
    /// Parameters:
    /// - artist_id - the artist ID, URI or URL
    ///
    /// [Reference](https://developer.spotify.com/web-api/get-related-artists/)
    #[maybe_async]
<<<<<<< HEAD
    pub async fn artist_related_artists(&self, artist_id: Id<'_>) -> ClientResult<FullArtists> {
        let url = format!(
            "artists/{}/related-artists",
            artist_id.check_type(Type::Artist)?.id()
        );
=======
    pub async fn artist_related_artists(&self, artist_id: &str) -> ClientResult<Vec<FullArtist>> {
        let trid = self.get_id(Type::Artist, artist_id);
        let url = format!("artists/{}/related-artists", trid);
>>>>>>> b47bf6fe
        let result = self.get(&url, None, &Query::new()).await?;
        self.convert_result::<FullArtists>(&result)
            .map(|x| x.artists)
    }

    /// Returns a single album given the album's ID, URIs or URL.
    ///
    /// Parameters:
    /// - album_id - the album ID, URI or URL
    ///
    /// [Reference](https://developer.spotify.com/web-api/get-album/)
    #[maybe_async]
    pub async fn album(&self, album_id: Id<'_>) -> ClientResult<FullAlbum> {
        let url = format!("albums/{}", album_id.check_type(Type::Album)?.id());

        let result = self.get(&url, None, &Query::new()).await?;
        self.convert_result(&result)
    }

    /// Returns a list of albums given the album IDs, URIs, or URLs.
    ///
    /// Parameters:
    /// - albums_ids - a list of album IDs, URIs or URLs
    ///
    /// [Reference](https://developer.spotify.com/web-api/get-several-albums/)
    #[maybe_async]
    pub async fn albums<'a>(
        &self,
<<<<<<< HEAD
        album_ids: impl IntoIterator<Item = Id<'a>>,
    ) -> ClientResult<FullAlbums> {
        let ids = album_ids
            .into_iter()
            .map(|id| id.check_type(Type::Album))
            .try_join(",")?;
        let url = format!("albums/?ids={}", ids);
=======
        album_ids: impl IntoIterator<Item = &'a str>,
    ) -> ClientResult<Vec<FullAlbum>> {
        let mut ids: Vec<String> = vec![];
        for album_id in album_ids {
            ids.push(self.get_id(Type::Album, album_id));
        }
        let url = format!("albums/?ids={}", ids.join(","));
>>>>>>> b47bf6fe
        let result = self.get(&url, None, &Query::new()).await?;
        self.convert_result::<FullAlbums>(&result).map(|x| x.albums)
    }

    /// Search for an Item. Get Spotify catalog information about artists,
    /// albums, tracks or playlists that match a keyword string.
    ///
    /// Parameters:
    /// - q - the search query
    /// - limit  - the number of items to return
    /// - offset - the index of the first item to return
    /// - type - the type of item to return. One of 'artist', 'album', 'track',
    ///  'playlist', 'show' or 'episode'
    /// - market - An ISO 3166-1 alpha-2 country code or the string from_token.
    /// - include_external: Optional.Possible values: audio. If
    ///   include_external=audio is specified the response will include any
    ///   relevant audio content that is hosted externally.  
    ///
    /// [Reference](https://developer.spotify.com/web-api/search-item/)
    #[maybe_async]
    pub async fn search<L: Into<Option<u32>>, O: Into<Option<u32>>>(
        &self,
        q: &str,
        _type: SearchType,
        limit: L,
        offset: O,
        market: Option<Country>,
        include_external: Option<IncludeExternal>,
    ) -> ClientResult<SearchResult> {
        let mut params = Query::with_capacity(4);
        params.insert("limit".to_owned(), limit.into().unwrap_or(10).to_string());
        params.insert("offset".to_owned(), offset.into().unwrap_or(0).to_string());
        params.insert("q".to_owned(), q.to_owned());
        params.insert("type".to_owned(), _type.to_string());
        if let Some(market) = market {
            params.insert("market".to_owned(), market.to_string());
        }
        if let Some(include_external) = include_external {
            params.insert("include_external".to_owned(), include_external.to_string());
        }

        let result = self.get("search", None, &params).await?;
        self.convert_result(&result)
    }

    /// Get Spotify catalog information about an album's tracks.
    ///
    /// Parameters:
    /// - album_id - the album ID, URI or URL
    /// - limit  - the number of items to return
    /// - offset - the index of the first item to return
    ///
    /// [Reference](https://developer.spotify.com/web-api/get-albums-tracks/)
    #[maybe_async]
    pub async fn album_track<L: Into<Option<u32>>, O: Into<Option<u32>>>(
        &self,
        album_id: Id<'_>,
        limit: L,
        offset: O,
    ) -> ClientResult<Page<SimplifiedTrack>> {
        let mut params = Query::with_capacity(2);
        params.insert("limit".to_owned(), limit.into().unwrap_or(50).to_string());
        params.insert("offset".to_owned(), offset.into().unwrap_or(0).to_string());
        let url = format!("albums/{}/tracks", album_id.check_type(Type::Album)?.id());
        let result = self.get(&url, None, &params).await?;
        self.convert_result(&result)
    }

    /// Gets basic profile information about a Spotify User.
    ///
    /// Parameters:
    /// - user - the id of the usr
    ///
    /// [Reference](https://developer.spotify.com/web-api/get-users-profile/)
    #[maybe_async]
    pub async fn user(&self, user_id: &str) -> ClientResult<PublicUser> {
        let url = format!("users/{}", user_id);
        let result = self.get(&url, None, &Query::new()).await?;
        self.convert_result(&result)
    }

    /// Get full details about Spotify playlist.
    ///
    /// Parameters:
    /// - playlist_id - the id of the playlist
    /// - market - an ISO 3166-1 alpha-2 country code.
    ///
    /// [Reference](https://developer.spotify.com/documentation/web-api/reference/playlists/get-playlist/)
    #[maybe_async]
    pub async fn playlist(
        &self,
        playlist_id: Id<'_>,
        fields: Option<&str>,
        market: Option<Country>,
    ) -> ClientResult<FullPlaylist> {
        let mut params = Query::new();
        if let Some(fields) = fields {
            params.insert("fields".to_owned(), fields.to_owned());
        }
        if let Some(market) = market {
            params.insert("market".to_owned(), market.to_string());
        }

        let url = format!("playlists/{}", playlist_id.check_type(Type::Playlist)?.id());
        let result = self.get(&url, None, &params).await?;
        self.convert_result(&result)
    }

    /// Get current user playlists without required getting his profile.
    ///
    /// Parameters:
    /// - limit  - the number of items to return
    /// - offset - the index of the first item to return
    ///
    /// [Reference](https://developer.spotify.com/web-api/get-a-list-of-current-users-playlists/)
    #[maybe_async]
    pub async fn current_user_playlists<L: Into<Option<u32>>, O: Into<Option<u32>>>(
        &self,
        limit: L,
        offset: O,
    ) -> ClientResult<Page<SimplifiedPlaylist>> {
        let mut params = Query::with_capacity(2);
        params.insert("limit".to_owned(), limit.into().unwrap_or(50).to_string());
        params.insert("offset".to_owned(), offset.into().unwrap_or(0).to_string());

        let result = self.get("me/playlists", None, &params).await?;
        self.convert_result(&result)
    }

    /// Gets playlists of a user.
    ///
    /// Parameters:
    /// - user_id - the id of the usr
    /// - limit  - the number of items to return
    /// - offset - the index of the first item to return
    ///
    /// [Reference](https://developer.spotify.com/web-api/get-list-users-playlists/)
    #[maybe_async]
    pub async fn user_playlists<L: Into<Option<u32>>, O: Into<Option<u32>>>(
        &self,
        user_id: &str,
        limit: L,
        offset: O,
    ) -> ClientResult<Page<SimplifiedPlaylist>> {
        let mut params = Query::with_capacity(2);
        params.insert("limit".to_owned(), limit.into().unwrap_or(50).to_string());
        params.insert("offset".to_owned(), offset.into().unwrap_or(0).to_string());
        let url = format!("users/{}/playlists", user_id);
        let result = self.get(&url, None, &params).await?;
        self.convert_result(&result)
    }

    /// Gets playlist of a user.
    ///
    /// Parameters:
    /// - user_id - the id of the user
    /// - playlist_id - the id of the playlist
    /// - fields - which fields to return
    ///
    /// [Reference](https://developer.spotify.com/web-api/get-list-users-playlists/)
    #[maybe_async]
    pub async fn user_playlist(
        &self,
        user_id: &str,
        playlist_id: Option<Id<'_>>,
        fields: Option<&str>,
        market: Option<Country>,
    ) -> ClientResult<FullPlaylist> {
        let mut params = Query::new();
        if let Some(fields) = fields {
            params.insert("fields".to_owned(), fields.to_string());
        }
        if let Some(market) = market {
            params.insert("market".to_owned(), market.to_string());
        }
        match playlist_id {
            Some(playlist_id) => {
                let url = format!(
                    "users/{}/playlists/{}",
                    user_id,
                    playlist_id.check_type(Type::Playlist)?.id()
                );
                let result = self.get(&url, None, &params).await?;
                self.convert_result(&result)
            }
            None => {
                let url = format!("users/{}/starred", user_id);
                let result = self.get(&url, None, &params).await?;
                self.convert_result(&result)
            }
        }
    }

    /// Get full details of the tracks of a playlist owned by a user.
    ///
    /// Parameters:
    /// - playlist_id - the id of the playlist
    /// - fields - which fields to return
    /// - limit - the maximum number of tracks to return
    /// - offset - the index of the first track to return
    /// - market - an ISO 3166-1 alpha-2 country code.
    ///
    /// [Reference](https://developer.spotify.com/web-api/get-playlists-tracks/)
    #[maybe_async]
    pub async fn playlist_tracks<L: Into<Option<u32>>, O: Into<Option<u32>>>(
        &self,
        playlist_id: Id<'_>,
        fields: Option<&str>,
        limit: L,
        offset: O,
        market: Option<Country>,
    ) -> ClientResult<Page<PlaylistItem>> {
        let mut params = Query::with_capacity(2);
        params.insert("limit".to_owned(), limit.into().unwrap_or(50).to_string());
        params.insert("offset".to_owned(), offset.into().unwrap_or(0).to_string());
        if let Some(market) = market {
            params.insert("market".to_owned(), market.to_string());
        }
        if let Some(fields) = fields {
            params.insert("fields".to_owned(), fields.to_owned());
        }
        let url = format!(
            "playlists/{}/tracks",
            playlist_id.check_type(Type::Playlist)?.id()
        );
        let result = self.get(&url, None, &params).await?;
        self.convert_result(&result)
    }

    /// Creates a playlist for a user.
    ///
    /// Parameters:
    /// - user_id - the id of the user
    /// - name - the name of the playlist
    /// - public - is the created playlist public
    /// - description - the description of the playlist
    ///
    /// [Reference](https://developer.spotify.com/web-api/create-playlist/)
    #[maybe_async]
    pub async fn user_playlist_create<P: Into<Option<bool>>, D: Into<Option<String>>>(
        &self,
        user_id: &str,
        name: &str,
        public: P,
        description: D,
    ) -> ClientResult<FullPlaylist> {
        let public = public.into().unwrap_or(true);
        let description = description.into().unwrap_or_else(|| "".to_owned());
        let params = json!({
            "name": name,
            "public": public,
            "description": description
        });
        let url = format!("users/{}/playlists", user_id);
        let result = self.post(&url, None, &params).await?;
        self.convert_result(&result)
    }

    /// Changes a playlist's name and/or public/private state.
    ///
    /// Parameters:
    /// - playlist_id - the id of the playlist
    /// - name - optional name of the playlist
    /// - public - optional is the playlist public
    /// - collaborative - optional is the playlist collaborative
    /// - description - optional description of the playlist
    ///
    /// [Reference](https://developer.spotify.com/web-api/change-playlist-details/)
    #[maybe_async]
    pub async fn playlist_change_detail(
        &self,
        playlist_id: &str,
        name: Option<&str>,
        public: Option<bool>,
        description: Option<String>,
        collaborative: Option<bool>,
    ) -> ClientResult<String> {
        let mut params = json!({});
        if let Some(name) = name {
            json_insert!(params, "name", name);
        }
        if let Some(public) = public {
            json_insert!(params, "public", public);
        }
        if let Some(collaborative) = collaborative {
            json_insert!(params, "collaborative", collaborative);
        }
        if let Some(description) = description {
            json_insert!(params, "description", description);
        }
        let url = format!("playlists/{}", playlist_id);
        self.put(&url, None, &params).await
    }

    /// Unfollows (deletes) a playlist for a user.
    ///
    /// Parameters:
    /// - playlist_id - the id of the playlist
    ///
    /// [Reference](https://developer.spotify.com/web-api/unfollow-playlist/)
    #[maybe_async]
    pub async fn playlist_unfollow(&self, playlist_id: &str) -> ClientResult<String> {
        let url = format!("playlists/{}/followers", playlist_id);
        self.delete(&url, None, &json!({})).await
    }

    /// Adds tracks to a playlist.
    ///
    /// Parameters:
    /// - playlist_id - the id of the playlist
    /// - track_ids - a list of track URIs, URLs or IDs
    /// - position - the position to add the tracks
    ///
    /// [Reference](https://developer.spotify.com/web-api/add-tracks-to-playlist/)
    #[maybe_async]
    pub async fn playlist_add_tracks<'a>(
        &self,
        playlist_id: Id<'_>,
        track_ids: impl IntoIterator<Item = Id<'_>>,
        position: Option<i32>,
    ) -> ClientResult<PlaylistResult> {
        let uris = track_ids
            .into_iter()
            .map(|id| id.check_type(Type::Track).map(|id| id.uri()))
            .collect::<Result<Vec<_>, _>>()?;

        let mut params = json!({ "uris": uris });
        if let Some(position) = position {
            json_insert!(params, "position", position);
        }
        let url = format!(
            "playlists/{}/tracks",
            playlist_id.check_type(Type::Playlist)?.id()
        );
        let result = self.post(&url, None, &params).await?;
        self.convert_result(&result)
    }

    /// Replace all tracks in a playlist
    ///
    /// Parameters:
    /// - user - the id of the user
    /// - playlist_id - the id of the playlist
    /// - tracks - the list of track ids to add to the playlist
    ///
    /// [Reference](https://developer.spotify.com/web-api/replace-playlists-tracks/)
    #[maybe_async]
    pub async fn playlist_replace_tracks<'a>(
        &self,
        playlist_id: Id<'_>,
        track_ids: impl IntoIterator<Item = Id<'_>>,
    ) -> ClientResult<()> {
        let uris = track_ids
            .into_iter()
            .map(|id| id.check_type(Type::Playlist).map(|id| id.uri()))
            .collect::<Result<Vec<_>, _>>()?;

        let params = json!({ "uris": uris });
        let url = format!(
            "playlists/{}/tracks",
            playlist_id.check_type(Type::Playlist)?.id()
        );
        self.put(&url, None, &params).await?;

        Ok(())
    }

    /// Reorder tracks in a playlist.
    ///
    /// Parameters:
    /// - playlist_id - the id of the playlist
    /// - range_start - the position of the first track to be reordered
    /// - range_length - optional the number of tracks to be reordered (default: 1)
    /// - insert_before - the position where the tracks should be inserted
    /// - snapshot_id - optional playlist's snapshot ID
    ///
    /// [Reference](https://developer.spotify.com/web-api/reorder-playlists-tracks/)
    #[maybe_async]
    pub async fn playlist_reorder_tracks<R: Into<Option<u32>>>(
        &self,
        playlist_id: Id<'_>,
        range_start: i32,
        range_length: R,
        insert_before: i32,
        snapshot_id: Option<String>,
    ) -> ClientResult<PlaylistResult> {
        let mut params = json! ({
            "range_start": range_start,
            "range_length": range_length.into().unwrap_or(1),
            "insert_before": insert_before
        });
        if let Some(snapshot_id) = snapshot_id {
            json_insert!(params, "snapshot_id", snapshot_id);
        }

        let url = format!(
            "playlists/{}/tracks",
            playlist_id.check_type(Type::Playlist)?.id()
        );
        let result = self.put(&url, None, &params).await?;
        self.convert_result(&result)
    }

    /// Removes all occurrences of the given tracks from the given playlist.
    ///
    /// Parameters:
    /// - playlist_id - the id of the playlist
    /// - track_ids - the list of track ids to add to the playlist
    /// - snapshot_id - optional id of the playlist snapshot
    ///
    /// [Reference](https://developer.spotify.com/web-api/remove-tracks-playlist/)
    #[maybe_async]
    pub async fn playlist_remove_all_occurrences_of_tracks<'a>(
        &self,
        playlist_id: Id<'_>,
        track_ids: impl IntoIterator<Item = Id<'a>>,
        snapshot_id: Option<String>,
    ) -> ClientResult<PlaylistResult> {
        let tracks = track_ids
            .into_iter()
            .map(|id| id.check_type(Type::Track).map(|id| id.uri()))
            .collect::<Result<Vec<_>, _>>()?;

        let mut params = json!({ "tracks": tracks.into_iter().map(|uri| {
            let mut map = Map::new();
            map.insert("uri".to_owned(), uri.into());
            map
        }).collect::<Vec<_>>()
        });

        if let Some(snapshot_id) = snapshot_id {
            json_insert!(params, "snapshot_id", snapshot_id);
        }

        let url = format!(
            "playlists/{}/tracks",
            playlist_id.check_type(Type::Playlist)?.id()
        );
        let result = self.delete(&url, None, &params).await?;
        self.convert_result(&result)
    }

    /// Removes specfic occurrences of the given tracks from the given playlist.
    ///
    /// Parameters:
    /// - playlist_id: the id of the playlist
    /// - tracks: an array of map containing Spotify URIs of the tracks to remove
    /// with their current positions in the playlist. For example:
    ///
    /// ```json
    /// {
    ///    "tracks":[
    ///       {
    ///          "uri":"spotify:track:4iV5W9uYEdYUVa79Axb7Rh",
    ///          "positions":[
    ///             0,
    ///             3
    ///          ]
    ///       },
    ///       {
    ///          "uri":"spotify:track:1301WleyT98MSxVHPZCA6M",
    ///          "positions":[
    ///             7
    ///          ]
    ///       }
    ///    ]
    /// }
    /// ```
    /// - snapshot_id: optional id of the playlist snapshot
    ///
    /// [Reference](https://developer.spotify.com/web-api/remove-tracks-playlist/)
    #[maybe_async]
    pub async fn playlist_remove_specific_occurrences_of_tracks(
        &self,
        playlist_id: Id<'_>,
        tracks: Vec<Map<String, Value>>,
        snapshot_id: Option<String>,
    ) -> ClientResult<PlaylistResult> {
        let mut ftracks: Vec<Map<String, Value>> = vec![];
        for track in tracks {
            let mut map = Map::new();
            if let Some(_uri) = track.get("uri") {
                let uri =
                    Id::from_id_or_uri(Type::Track, &_uri.as_str().unwrap().to_owned())?.uri();
                map.insert("uri".to_owned(), uri.into());
            }
            if let Some(_position) = track.get("position") {
                map.insert("position".to_owned(), _position.to_owned());
            }
            ftracks.push(map);
        }

        let mut params = json!({ "tracks": ftracks });
        if let Some(snapshot_id) = snapshot_id {
            json_insert!(params, "snapshot_id", snapshot_id);
        }
        let url = format!(
            "playlists/{}/tracks",
            playlist_id.check_type(Type::Playlist)?.id()
        );
        let result = self.delete(&url, None, &params).await?;
        self.convert_result(&result)
    }

    /// Add the current authenticated user as a follower of a playlist.
    ///
    /// Parameters:
    /// - playlist_id - the id of the playlist
    ///
    /// [Reference](https://developer.spotify.com/web-api/follow-playlist/)
    #[maybe_async]
    pub async fn playlist_follow<P: Into<Option<bool>>>(
        &self,
        playlist_id: &str,
        public: P,
    ) -> ClientResult<()> {
        let url = format!("playlists/{}/followers", playlist_id);

        self.put(
            &url,
            None,
            &json! ({
                "public": public.into().unwrap_or(true)
            }),
        )
        .await?;

        Ok(())
    }

    /// Check to see if the given users are following the given playlist.
    ///
    /// Parameters:
    /// - playlist_id - the id of the playlist
    /// - user_ids - the ids of the users that you want to
    /// check to see if they follow the playlist. Maximum: 5 ids.
    ///
    /// [Reference](https://developer.spotify.com/web-api/check-user-following-playlist/)
    #[maybe_async]
    pub async fn playlist_check_follow(
        &self,
        playlist_id: &str,
        user_ids: &[String],
    ) -> ClientResult<Vec<bool>> {
        if user_ids.len() > 5 {
            error!("The maximum length of user ids is limited to 5 :-)");
        }
        let url = format!(
            "playlists/{}/followers/contains?ids={}",
            playlist_id,
            user_ids.join(",")
        );
        let result = self.get(&url, None, &Query::new()).await?;
        self.convert_result(&result)
    }

    /// Get detailed profile information about the current user.
    /// An alias for the 'current_user' method.
    ///
    /// [Reference](https://developer.spotify.com/web-api/get-current-users-profile/)
    #[maybe_async]
    pub async fn me(&self) -> ClientResult<PrivateUser> {
        let result = self.get("me/", None, &Query::new()).await?;
        self.convert_result(&result)
    }

    /// Get detailed profile information about the current user.
    /// An alias for the 'me' method.
    ///
    /// [Reference](https://developer.spotify.com/web-api/get-current-users-profile/)
    #[maybe_async]
    pub async fn current_user(&self) -> ClientResult<PrivateUser> {
        self.me().await
    }

    /// Get information about the current users currently playing track.
    ///
    /// [Reference](https://developer.spotify.com/web-api/get-the-users-currently-playing-track/)
    #[maybe_async]
    pub async fn current_user_playing_track(
        &self,
    ) -> ClientResult<Option<CurrentlyPlayingContext>> {
        let result = self
            .get("me/player/currently-playing", None, &Query::new())
            .await?;
        if result.is_empty() {
            Ok(None)
        } else {
            self.convert_result(&result)
        }
    }

    /// Gets a list of the albums saved in the current authorized user's
    /// "Your Music" library
    ///
    /// Parameters:
    /// - limit - the number of albums to return
    /// - offset - the index of the first album to return
    /// - market - Provide this parameter if you want to apply Track Relinking.
    ///
    /// [Reference](https://developer.spotify.com/web-api/get-users-saved-albums/)
    #[maybe_async]
    pub async fn current_user_saved_albums<L: Into<Option<u32>>, O: Into<Option<u32>>>(
        &self,
        limit: L,
        offset: O,
    ) -> ClientResult<Page<SavedAlbum>> {
        let mut params = Query::with_capacity(2);
        params.insert("limit".to_owned(), limit.into().unwrap_or(20).to_string());
        params.insert("offset".to_owned(), offset.into().unwrap_or(0).to_string());
        let result = self.get("me/albums", None, &params).await?;
        self.convert_result(&result)
    }

    /// Get a list of the songs saved in the current Spotify user's "Your Music"
    /// library.
    ///
    /// Parameters:
    /// - limit - the number of tracks to return
    /// - offset - the index of the first track to return
    /// - market - Provide this parameter if you want to apply Track Relinking.
    ///
    /// [Reference](https://developer.spotify.com/web-api/get-users-saved-tracks/)
    #[maybe_async]
    pub async fn current_user_saved_tracks<L: Into<Option<u32>>, O: Into<Option<u32>>>(
        &self,
        limit: L,
        offset: O,
    ) -> ClientResult<Page<SavedTrack>> {
        let mut params = Query::with_capacity(2);
        params.insert("limit".to_owned(), limit.into().unwrap_or(20).to_string());
        params.insert("offset".to_owned(), offset.into().unwrap_or(0).to_string());
        let result = self.get("me/tracks", None, &params).await?;
        self.convert_result(&result)
    }

    /// Gets a list of the artists followed by the current authorized user.
    ///
    /// Parameters:
    /// - limit - the number of tracks to return
    /// - after - the last artist ID retrieved from the previous request
    ///
    ///
    /// [Reference](https://developer.spotify.com/web-api/get-followed-artists/)
    #[maybe_async]
    pub async fn current_user_followed_artists<L: Into<Option<u32>>>(
        &self,
        limit: L,
        after: Option<String>,
    ) -> ClientResult<CursorBasedPage<FullArtist>> {
        let mut params = Query::with_capacity(2);
        params.insert("limit".to_owned(), limit.into().unwrap_or(20).to_string());
        params.insert("type".to_owned(), Type::Artist.to_string());
        if let Some(after) = after {
            params.insert("after".to_owned(), after);
        }

        let result = self.get("me/following", None, &params).await?;
        self.convert_result::<CursorPageFullArtists>(&result)
            .map(|x| x.artists)
    }

    /// Remove one or more tracks from the current user's "Your Music" library.
    ///
    /// Parameters:
    /// - track_ids - a list of track URIs, URLs or IDs
    ///
    /// [Reference](https://developer.spotify.com/web-api/remove-tracks-user/)
    #[maybe_async]
    pub async fn current_user_saved_tracks_delete<'a>(
        &self,
        track_ids: impl IntoIterator<Item = Id<'_>>,
    ) -> ClientResult<()> {
        let ids = track_ids
            .into_iter()
            .map(|id| id.check_type(Type::Track))
            .try_join(",")?;
        let url = format!("me/tracks/?ids={}", ids);
        self.delete(&url, None, &json!({})).await?;

        Ok(())
    }

    /// Check if one or more tracks is already saved in the current Spotify
    /// user’s "Your Music" library.
    ///
    /// Parameters:
    /// - track_ids - a list of track URIs, URLs or IDs
    ///
    /// [Reference](https://developer.spotify.com/web-api/check-users-saved-tracks/)
    #[maybe_async]
    pub async fn current_user_saved_tracks_contains<'a>(
        &self,
        track_ids: impl IntoIterator<Item = Id<'a>>,
    ) -> ClientResult<Vec<bool>> {
        let ids = track_ids
            .into_iter()
            .map(|id| id.check_type(Type::Track))
            .try_join(",")?;
        let url = format!("me/tracks/contains/?ids={}", ids);
        let result = self.get(&url, None, &Query::new()).await?;
        self.convert_result(&result)
    }

    /// Save one or more tracks to the current user's "Your Music" library.
    ///
    /// Parameters:
    /// - track_ids - a list of track URIs, URLs or IDs
    ///
    /// [Reference](https://developer.spotify.com/web-api/save-tracks-user/)
    #[maybe_async]
    pub async fn current_user_saved_tracks_add<'a>(
        &self,
        track_ids: impl IntoIterator<Item = Id<'a>>,
    ) -> ClientResult<()> {
        let ids = track_ids
            .into_iter()
            .map(|id| id.check_type(Type::Track))
            .try_join(",")?;
        let url = format!("me/tracks/?ids={}", ids);
        self.put(&url, None, &json!({})).await?;

        Ok(())
    }

    /// Get the current user's top artists.
    ///
    /// Parameters:
    /// - limit - the number of entities to return
    /// - offset - the index of the first entity to return
    /// - time_range - Over what time frame are the affinities computed
    ///
    /// [Reference](https://developer.spotify.com/web-api/get-users-top-artists-and-tracks/)
    #[maybe_async]
    pub async fn current_user_top_artists<
        L: Into<Option<u32>>,
        O: Into<Option<u32>>,
        T: Into<Option<TimeRange>>,
    >(
        &self,
        limit: L,
        offset: O,
        time_range: T,
    ) -> ClientResult<Page<FullArtist>> {
        let mut params = Query::with_capacity(3);
        params.insert("limit".to_owned(), limit.into().unwrap_or(20).to_string());
        params.insert("offset".to_owned(), offset.into().unwrap_or(0).to_string());
        params.insert(
            "time_range".to_owned(),
            time_range
                .into()
                .unwrap_or(TimeRange::MediumTerm)
                .to_string(),
        );
        let result = self.get(&"me/top/artists", None, &params).await?;
        self.convert_result(&result)
    }

    /// Get the current user's top tracks.
    ///
    /// Parameters:
    /// - limit - the number of entities to return
    /// - offset - the index of the first entity to return
    /// - time_range - Over what time frame are the affinities computed
    ///
    /// [Reference](https://developer.spotify.com/web-api/get-users-top-artists-and-tracks/)
    #[maybe_async]
    pub async fn current_user_top_tracks<
        L: Into<Option<u32>>,
        O: Into<Option<u32>>,
        T: Into<Option<TimeRange>>,
    >(
        &self,
        limit: L,
        offset: O,
        time_range: T,
    ) -> ClientResult<Page<FullTrack>> {
        let mut params = Query::with_capacity(3);
        params.insert("limit".to_owned(), limit.into().unwrap_or(20).to_string());
        params.insert("offset".to_owned(), offset.into().unwrap_or(0).to_string());
        params.insert(
            "time_range".to_owned(),
            time_range
                .into()
                .unwrap_or(TimeRange::MediumTerm)
                .to_string(),
        );
        let result = self.get("me/top/tracks", None, &params).await?;
        self.convert_result(&result)
    }

    /// Get the current user's recently played tracks.
    ///
    /// Parameters:
    /// - limit - the number of entities to return
    ///
    /// [Reference](https://developer.spotify.com/web-api/web-api-personalization-endpoints/get-recently-played/)
    #[maybe_async]
    pub async fn current_user_recently_played<L: Into<Option<u32>>>(
        &self,
        limit: L,
    ) -> ClientResult<CursorBasedPage<PlayHistory>> {
        let mut params = Query::with_capacity(1);
        params.insert("limit".to_owned(), limit.into().unwrap_or(50).to_string());
        let result = self.get("me/player/recently-played", None, &params).await?;
        self.convert_result(&result)
    }

    /// Add one or more albums to the current user's "Your Music" library.
    ///
    /// Parameters:
    /// - album_ids - a list of album URIs, URLs or IDs
    ///
    /// [Reference](https://developer.spotify.com/web-api/save-albums-user/)
    #[maybe_async]
    pub async fn current_user_saved_albums_add<'a>(
        &self,
        album_ids: impl IntoIterator<Item = Id<'a>>,
    ) -> ClientResult<()> {
        let ids = album_ids
            .into_iter()
            .map(|id| id.check_type(Type::Album))
            .try_join(",")?;
        let url = format!("me/albums/?ids={}", ids);
        self.put(&url, None, &json!({})).await?;

        Ok(())
    }

    /// Remove one or more albums from the current user's "Your Music" library.
    ///
    /// Parameters:
    /// - album_ids - a list of album URIs, URLs or IDs
    ///
    /// [Reference](https://developer.spotify.com/documentation/web-api/reference/library/remove-albums-user/)
    #[maybe_async]
    pub async fn current_user_saved_albums_delete<'a>(
        &self,
        album_ids: impl IntoIterator<Item = Id<'a>>,
    ) -> ClientResult<()> {
        let ids = album_ids
            .into_iter()
            .map(|id| id.check_type(Type::Album))
            .try_join(",")?;
        let url = format!("me/albums/?ids={}", ids);
        self.delete(&url, None, &json!({})).await?;

        Ok(())
    }

    /// Check if one or more albums is already saved in the current Spotify
    /// user’s "Your Music” library.
    ///
    /// Parameters:
    /// - album_ids - a list of album URIs, URLs or IDs
    ///
    /// [Reference](https://developer.spotify.com/documentation/web-api/reference/library/check-users-saved-albums/)
    #[maybe_async]
    pub async fn current_user_saved_albums_contains<'a>(
        &self,
        album_ids: impl IntoIterator<Item = Id<'a>>,
    ) -> ClientResult<Vec<bool>> {
        let ids = album_ids
            .into_iter()
            .map(|id| id.check_type(Type::Album))
            .try_join(",")?;
        let url = format!("me/albums/contains/?ids={}", ids);
        let result = self.get(&url, None, &Query::new()).await?;
        self.convert_result(&result)
    }

    /// Follow one or more artists.
    ///
    /// Parameters:
    /// - artist_ids - a list of artist IDs
    ///
    /// [Reference](https://developer.spotify.com/web-api/follow-artists-users/)
    #[maybe_async]
    pub async fn user_follow_artists<'a>(
        &self,
        artist_ids: impl IntoIterator<Item = Id<'a>>,
    ) -> ClientResult<()> {
        let ids = artist_ids
            .into_iter()
            .map(|id| id.check_type(Type::Artist))
            .try_join(",")?;
        let url = format!("me/following?type=artist&ids={}", ids);
        self.put(&url, None, &json!({})).await?;

        Ok(())
    }

    /// Unfollow one or more artists.
    ///
    /// Parameters:
    /// - artist_ids - a list of artist IDs
    ///
    /// [Reference](https://developer.spotify.com/documentation/web-api/reference/follow/unfollow-artists-users/)
    #[maybe_async]
    pub async fn user_unfollow_artists<'a>(
        &self,
        artist_ids: impl IntoIterator<Item = Id<'a>>,
    ) -> ClientResult<()> {
        let ids = artist_ids
            .into_iter()
            .map(|id| id.check_type(Type::Artist))
            .try_join(",")?;
        let url = format!("me/following?type=artist&ids={}", ids);
        self.delete(&url, None, &json!({})).await?;

        Ok(())
    }

    /// Check to see if the current user is following one or more artists or
    /// other Spotify users.
    ///
    /// Parameters:
    /// - artist_ids - the ids of the users that you want to
    ///
    /// [Reference](https://developer.spotify.com/documentation/web-api/reference/follow/check-current-user-follows/)
    #[maybe_async]
    pub async fn user_artist_check_follow<'a>(
        &self,
        artist_ids: impl IntoIterator<Item = Id<'a>>,
    ) -> ClientResult<Vec<bool>> {
        let ids = artist_ids
            .into_iter()
            .map(|id| id.check_type(Type::Artist))
            .try_join(",")?;
        let url = format!("me/following/contains?type=artist&ids={}", ids);
        let result = self.get(&url, None, &Query::new()).await?;
        self.convert_result(&result)
    }

    /// Follow one or more users.
    ///
    /// Parameters:
    /// - user_ids - a list of artist IDs
    ///
    /// [Reference](https://developer.spotify.com/web-api/follow-artists-users/)
    #[maybe_async]
    pub async fn user_follow_users<'a>(
        &self,
        user_ids: impl IntoIterator<Item = Id<'a>>,
    ) -> ClientResult<()> {
        let ids = user_ids
            .into_iter()
            .map(|id| id.check_type(Type::User))
            .try_join(",")?;
        let url = format!("me/following?type=user&ids={}", ids);
        self.put(&url, None, &json!({})).await?;

        Ok(())
    }

    /// Unfollow one or more users.
    ///
    /// Parameters:
    /// - user_ids - a list of artist IDs
    ///
    /// [Reference](https://developer.spotify.com/documentation/web-api/reference/follow/unfollow-artists-users/)
    #[maybe_async]
    pub async fn user_unfollow_users<'a>(
        &self,
        user_ids: impl IntoIterator<Item = Id<'a>>,
    ) -> ClientResult<()> {
        let ids = user_ids
            .into_iter()
            .map(|id| id.check_type(Type::User))
            .try_join(",")?;
        let url = format!("me/following?type=user&ids={}", ids);
        self.delete(&url, None, &json!({})).await?;

        Ok(())
    }

    /// Get a list of Spotify featured playlists.
    ///
    /// Parameters:
    /// - locale - The desired language, consisting of a lowercase ISO 639
    ///   language code and an uppercase ISO 3166-1 alpha-2 country code,
    ///   joined by an underscore.
    /// - country - An ISO 3166-1 alpha-2 country code.
    /// - timestamp - A timestamp in ISO 8601 format: yyyy-MM-ddTHH:mm:ss. Use
    ///   this parameter to specify the user's local time to get results
    ///   tailored for that specific date and time in the day
    /// - limit - The maximum number of items to return. Default: 20.
    ///   Minimum: 1. Maximum: 50
    /// - offset - The index of the first item to return. Default: 0
    ///   (the first object). Use with limit to get the next set of
    ///   items.
    ///
    /// [Reference](https://developer.spotify.com/web-api/get-list-featured-playlists/)
    #[maybe_async]
    pub async fn featured_playlists<L: Into<Option<u32>>, O: Into<Option<u32>>>(
        &self,
        locale: Option<String>,
        country: Option<Country>,
        timestamp: Option<DateTime<Utc>>,
        limit: L,
        offset: O,
    ) -> ClientResult<FeaturedPlaylists> {
        let mut params = Query::with_capacity(2);
        params.insert("limit".to_owned(), limit.into().unwrap_or(20).to_string());
        params.insert("offset".to_owned(), offset.into().unwrap_or(0).to_string());
        if let Some(locale) = locale {
            params.insert("locale".to_owned(), locale);
        }
        if let Some(country) = country {
            params.insert("country".to_owned(), country.to_string());
        }
        if let Some(timestamp) = timestamp {
            params.insert("timestamp".to_owned(), timestamp.to_rfc3339());
        }
        let result = self.get("browse/featured-playlists", None, &params).await?;
        self.convert_result(&result)
    }

    /// Get a list of new album releases featured in Spotify.
    ///
    /// Parameters:
    /// - country - An ISO 3166-1 alpha-2 country code.
    /// - limit - The maximum number of items to return. Default: 20.
    ///   Minimum: 1. Maximum: 50
    /// - offset - The index of the first item to return. Default: 0 (the first
    ///   object). Use with limit to get the next set of items.
    ///
    /// [Reference](https://developer.spotify.com/web-api/get-list-new-releases/)
    #[maybe_async]
    pub async fn new_releases<L: Into<Option<u32>>, O: Into<Option<u32>>>(
        &self,
        country: Option<Country>,
        limit: L,
        offset: O,
    ) -> ClientResult<Page<SimplifiedAlbum>> {
        let mut params = Query::with_capacity(2);
        params.insert("limit".to_owned(), limit.into().unwrap_or(20).to_string());
        params.insert("offset".to_owned(), offset.into().unwrap_or(0).to_string());
        if let Some(country) = country {
            params.insert("country".to_owned(), country.to_string());
        }

        let result = self.get("browse/new-releases", None, &params).await?;
        self.convert_result::<PageSimpliedAlbums>(&result)
            .map(|x| x.albums)
    }

    /// Get a list of new album releases featured in Spotify
    ///
    /// Parameters:
    /// - country - An ISO 3166-1 alpha-2 country code.
    /// - locale - The desired language, consisting of an ISO 639 language code
    ///   and an ISO 3166-1 alpha-2 country code, joined by an underscore.
    /// - limit - The maximum number of items to return. Default: 20.
    ///   Minimum: 1. Maximum: 50
    /// - offset - The index of the first item to return. Default: 0 (the first
    ///   object). Use with limit to get the next set of items.
    ///
    /// [Reference](https://developer.spotify.com/web-api/get-list-categories/)
    #[maybe_async]
    pub async fn categories<L: Into<Option<u32>>, O: Into<Option<u32>>>(
        &self,
        locale: Option<String>,
        country: Option<Country>,
        limit: L,
        offset: O,
    ) -> ClientResult<Page<Category>> {
        let mut params = Query::with_capacity(2);
        params.insert("limit".to_owned(), limit.into().unwrap_or(20).to_string());
        params.insert("offset".to_owned(), offset.into().unwrap_or(0).to_string());
        if let Some(locale) = locale {
            params.insert("locale".to_owned(), locale);
        }
        if let Some(country) = country {
            params.insert("country".to_owned(), country.to_string());
        }
        let result = self.get("browse/categories", None, &params).await?;
        self.convert_result::<PageCategory>(&result)
            .map(|x| x.categories)
    }

    /// Get a list of playlists in a category in Spotify
    ///
    /// Parameters:
    /// - category_id - The category id to get playlists from.
    /// - country - An ISO 3166-1 alpha-2 country code.
    /// - limit - The maximum number of items to return. Default: 20.
    ///   Minimum: 1. Maximum: 50
    /// - offset - The index of the first item to return. Default: 0 (the first
    ///   object). Use with limit to get the next set of items.
    ///
    /// [Reference](https://developer.spotify.com/documentation/web-api/reference/browse/get-categorys-playlists/)
    #[maybe_async]
    pub async fn category_playlists<L: Into<Option<u32>>, O: Into<Option<u32>>>(
        &self,
        category_id: &str,
        country: Option<Country>,
        limit: L,
        offset: O,
    ) -> ClientResult<Page<SimplifiedPlaylist>> {
        let mut params = Query::with_capacity(2);
        params.insert("limit".to_owned(), limit.into().unwrap_or(20).to_string());
        params.insert("offset".to_owned(), offset.into().unwrap_or(0).to_string());
        if let Some(country) = country {
            params.insert("country".to_owned(), country.to_string());
        }

        let url = format!("browse/categories/{}/playlists", category_id);
        let result = self.get(&url, None, &params).await?;
        self.convert_result::<CategoryPlaylists>(&result)
            .map(|x| x.playlists)
    }

    /// Get Recommendations Based on Seeds
    ///
    /// Parameters:
    /// - seed_artists - a list of artist IDs, URIs or URLs
    /// - seed_tracks - a list of artist IDs, URIs or URLs
    /// - seed_genres - a list of genre names. Available genres for
    /// - country - An ISO 3166-1 alpha-2 country code. If provided, all
    ///   results will be playable in this country.
    /// - limit - The maximum number of items to return. Default: 20.
    ///   Minimum: 1. Maximum: 100
    /// - min/max/target_<attribute> - For the tuneable track attributes listed
    ///   in the documentation, these values provide filters and targeting on
    ///   results.
    ///
    /// [Reference](https://developer.spotify.com/web-api/get-recommendations/)
    #[maybe_async]
    pub async fn recommendations<L: Into<Option<u32>>>(
        &self,
        seed_artists: Option<Vec<Id<'_>>>,
        seed_genres: Option<Vec<String>>,
        seed_tracks: Option<Vec<Id<'_>>>,
        limit: L,
        country: Option<Country>,
        payload: &Map<String, Value>,
    ) -> ClientResult<Recommendations> {
        let mut params = Query::with_capacity(payload.len() + 1);
        params.insert("limit".to_owned(), limit.into().unwrap_or(20).to_string());
        // TODO: this probably can be improved.
        let attributes = [
            "acousticness",
            "danceability",
            "duration_ms",
            "energy",
            "instrumentalness",
            "key",
            "liveness",
            "loudness",
            "mode",
            "popularity",
            "speechiness",
            "tempo",
            "time_signature",
            "valence",
        ];
        let prefixes = ["min", "max", "target"];
        for attribute in attributes.iter() {
            for prefix in prefixes.iter() {
                let param = format!("{}_{}", prefix, attribute);
                if let Some(value) = payload.get(&param) {
                    // TODO: not sure if this `to_string` is what we want. It
                    // might add quotes to the strings.
                    params.insert(param, value.to_string());
                }
            }
        }

        if let Some(seed_artists) = seed_artists {
            let seed_artists_ids = seed_artists
                .into_iter()
                .map(|id| id.check_type(Type::Artist))
                .try_join(",")?;
            params.insert("seed_artists".to_owned(), seed_artists_ids);
        }

        if let Some(seed_genres) = seed_genres {
            params.insert("seed_genres".to_owned(), seed_genres.join(","));
        }

        if let Some(seed_tracks) = seed_tracks {
            let seed_tracks_ids = seed_tracks
                .into_iter()
                .map(|id| id.check_type(Type::Track))
                .try_join(",")?;
            params.insert("seed_tracks".to_owned(), seed_tracks_ids);
        }

        if let Some(country) = country {
            params.insert("market".to_owned(), country.to_string());
        }

        let result = self.get("recommendations", None, &params).await?;
        self.convert_result(&result)
    }

    /// Get audio features for a track
    ///
    /// Parameters:
    /// - track - track URI, URL or ID
    ///
    /// [Reference](https://developer.spotify.com/web-api/get-audio-features/)
    #[maybe_async]
    pub async fn track_features(&self, track_id: Id<'_>) -> ClientResult<AudioFeatures> {
        let url = format!("audio-features/{}", track_id.check_type(Type::Track)?.id());
        let result = self.get(&url, None, &Query::new()).await?;
        self.convert_result(&result)
    }

    /// Get Audio Features for Several Tracks
    ///
    /// Parameters:
    /// - tracks a list of track URIs, URLs or IDs
    ///
    /// [Reference](https://developer.spotify.com/web-api/get-several-audio-features/)
    #[maybe_async]
    pub async fn tracks_features<'a>(
        &self,
        tracks: impl IntoIterator<Item = &'a str>,
<<<<<<< HEAD
    ) -> ClientResult<Option<AudioFeaturesPayload>> {
        let ids = tracks
=======
    ) -> ClientResult<Option<Vec<AudioFeatures>>> {
        let ids: Vec<String> = tracks
>>>>>>> b47bf6fe
            .into_iter()
            .map(|id| Id::from_id_or_uri(Type::Track, id))
            .try_join(",")?;
        let url = format!("audio-features/?ids={}", ids);

        let result = self.get(&url, None, &Query::new()).await?;
        if result.is_empty() {
            Ok(None)
        } else {
            self.convert_result::<Option<AudioFeaturesPayload>>(&result)
                .map(|option_payload| option_payload.map(|x| x.audio_features))
        }
    }

    /// Get Audio Analysis for a Track
    ///
    /// Parameters:
    /// - track_id - a track URI, URL or ID
    ///
    /// [Reference](https://developer.spotify.com/web-api/get-audio-analysis/)
    #[maybe_async]
    pub async fn track_analysis(&self, track_id: Id<'_>) -> ClientResult<AudioAnalysis> {
        let url = format!("audio-analysis/{}", track_id.check_type(Type::Track)?.id());
        let result = self.get(&url, None, &Query::new()).await?;
        self.convert_result(&result)
    }

    /// Get a User’s Available Devices
    ///
    /// [Reference](https://developer.spotify.com/web-api/get-a-users-available-devices/)
    #[maybe_async]
    pub async fn device(&self) -> ClientResult<Vec<Device>> {
        let result = self.get("me/player/devices", None, &Query::new()).await?;
        self.convert_result::<DevicePayload>(&result)
            .map(|x| x.devices)
    }

    /// Get Information About The User’s Current Playback
    ///
    /// Parameters:
    /// - market: Optional. an ISO 3166-1 alpha-2 country code.
    /// - additional_types: Optional. A comma-separated list of item types that
    ///   your client supports besides the default track type. Valid types are:
    ///   `track` and `episode`.
    ///
    /// [Reference](https://developer.spotify.com/web-api/get-information-about-the-users-current-playback/)
    #[maybe_async]
    pub async fn current_playback(
        &self,
        market: Option<Country>,
        additional_types: Option<Vec<AdditionalType>>,
    ) -> ClientResult<Option<CurrentPlaybackContext>> {
        let mut params = Query::new();
        if let Some(market) = market {
            params.insert("country".to_owned(), market.to_string());
        }
        if let Some(additional_types) = additional_types {
            params.insert(
                "additional_types".to_owned(),
                additional_types
                    .iter()
                    .map(|x| x.to_string())
                    .collect::<Vec<_>>()
                    .join(","),
            );
        }

        let result = self.get("me/player", None, &params).await?;
        if result.is_empty() {
            Ok(None)
        } else {
            self.convert_result(&result)
        }
    }

    /// Get the User’s Currently Playing Track
    ///
    /// Parameters:
    /// - market: Optional. an ISO 3166-1 alpha-2 country code.
    /// - additional_types: Optional. A comma-separated list of item types that
    ///   your client supports besides the default track type. Valid types are:
    ///   `track` and `episode`.
    ///
    /// [Reference](https://developer.spotify.com/web-api/get-the-users-currently-playing-track/)
    #[maybe_async]
    pub async fn current_playing(
        &self,
        market: Option<Country>,
        additional_types: Option<Vec<AdditionalType>>,
    ) -> ClientResult<Option<CurrentlyPlayingContext>> {
        let mut params = Query::new();
        if let Some(market) = market {
            params.insert("country".to_owned(), market.to_string());
        }
        if let Some(additional_types) = additional_types {
            params.insert(
                "additional_types".to_owned(),
                additional_types
                    .iter()
                    .map(|x| x.to_string())
                    .collect::<Vec<_>>()
                    .join(","),
            );
        }

        let result = self
            .get("me/player/currently-playing", None, &params)
            .await?;
        if result.is_empty() {
            Ok(None)
        } else {
            self.convert_result(&result)
        }
    }

    /// Transfer a User’s Playback.
    ///
    /// Note: Although an array is accepted, only a single device_id is
    /// currently supported. Supplying more than one will return 400 Bad Request
    ///
    /// Parameters:
    /// - device_id - transfer playback to this device
    /// - force_play - true: after transfer, play. false:
    ///   keep current state.
    ///
    /// [Reference](https://developer.spotify.com/web-api/transfer-a-users-playback/)
    #[maybe_async]
    pub async fn transfer_playback<T: Into<Option<bool>>>(
        &self,
        device_id: &str,
        force_play: T,
    ) -> ClientResult<()> {
        self.put(
            "me/player",
            None,
            &json! ({
                "device_ids": vec![device_id.to_owned()],
                "play": force_play.into().unwrap_or(true)
            }),
        )
        .await?;

        Ok(())
    }

    /// Start/Resume a User’s Playback.
    ///
    /// Provide a `context_uri` to start playback or a album, artist, or
    /// playlist. Provide a `uris` list to start playback of one or more tracks.
    /// Provide `offset` as {"position": <int>} or {"uri": "<track uri>"} to
    /// start playback at a particular offset.
    ///
    /// Parameters:
    /// - device_id - device target for playback
    /// - context_uri - spotify context uri to play
    /// - uris - spotify track uris
    /// - offset - offset into context by index or track
    /// - position_ms - Indicates from what position to start playback.
    ///
    /// [Reference](https://developer.spotify.com/web-api/start-a-users-playback/)
    #[maybe_async]
    pub async fn start_playback(
        &self,
        device_id: Option<String>,
        context_uri: Option<String>,
        uris: Option<Vec<String>>,
        offset: Option<super::model::Offset>,
        position_ms: Option<u32>,
    ) -> ClientResult<()> {
        if context_uri.is_some() && uris.is_some() {
            error!("specify either contexxt uri or uris, not both");
        }
        let mut params = json!({});
        if let Some(context_uri) = context_uri {
            json_insert!(params, "context_uri", context_uri);
        }
        if let Some(uris) = uris {
            json_insert!(params, "uris", uris);
        }
        if let Some(offset) = offset {
            if let Some(position) = offset.position {
                json_insert!(params, "offset", json!({ "position": position }));
            } else if let Some(uri) = offset.uri {
                json_insert!(params, "offset", json!({ "uri": uri }));
            }
        }
        if let Some(position_ms) = position_ms {
            json_insert!(params, "position_ms", position_ms);
        };
        let url = self.append_device_id("me/player/play", device_id);
        self.put(&url, None, &params).await?;

        Ok(())
    }

    /// Pause a User’s Playback.
    ///
    /// Parameters:
    /// - device_id - device target for playback
    ///
    /// [Reference](https://developer.spotify.com/web-api/pause-a-users-playback/)
    #[maybe_async]
    pub async fn pause_playback(&self, device_id: Option<String>) -> ClientResult<()> {
        let url = self.append_device_id("me/player/pause", device_id);
        self.put(&url, None, &json!({})).await?;

        Ok(())
    }

    /// Skip User’s Playback To Next Track.
    ///
    /// Parameters:
    /// - device_id - device target for playback
    ///
    /// [Reference](https://developer.spotify.com/web-api/skip-users-playback-to-next-track/)
    #[maybe_async]
    pub async fn next_track(&self, device_id: Option<String>) -> ClientResult<()> {
        let url = self.append_device_id("me/player/next", device_id);
        self.post(&url, None, &json!({})).await?;

        Ok(())
    }

    /// Skip User’s Playback To Previous Track.
    ///
    /// Parameters:
    /// - device_id - device target for playback
    ///
    /// [Reference](https://developer.spotify.com/web-api/skip-users-playback-to-previous-track/)
    #[maybe_async]
    pub async fn previous_track(&self, device_id: Option<String>) -> ClientResult<()> {
        let url = self.append_device_id("me/player/previous", device_id);
        self.post(&url, None, &json!({})).await?;

        Ok(())
    }

    /// Seek To Position In Currently Playing Track.
    ///
    /// Parameters:
    /// - position_ms - position in milliseconds to seek to
    /// - device_id - device target for playback
    ///
    /// [Reference](https://developer.spotify.com/web-api/seek-to-position-in-currently-playing-track/)
    #[maybe_async]
    pub async fn seek_track(
        &self,
        position_ms: u32,
        device_id: Option<String>,
    ) -> ClientResult<()> {
        let url = self.append_device_id(
            &format!("me/player/seek?position_ms={}", position_ms),
            device_id,
        );
        self.put(&url, None, &json!({})).await?;

        Ok(())
    }

    /// Set Repeat Mode On User’s Playback.
    ///
    /// Parameters:
    /// - state - `track`, `context`, or `off`
    /// - device_id - device target for playback
    ///
    /// [Reference](https://developer.spotify.com/web-api/set-repeat-mode-on-users-playback/)
    #[maybe_async]
    pub async fn repeat(&self, state: RepeatState, device_id: Option<String>) -> ClientResult<()> {
        let url = self.append_device_id(
            &format!("me/player/repeat?state={}", state.to_string()),
            device_id,
        );
        self.put(&url, None, &json!({})).await?;

        Ok(())
    }

    /// Set Volume For User’s Playback.
    ///
    /// Parameters:
    /// - volume_percent - volume between 0 and 100
    /// - device_id - device target for playback
    ///
    /// [Reference](https://developer.spotify.com/web-api/set-volume-for-users-playback/)
    #[maybe_async]
    pub async fn volume(&self, volume_percent: u8, device_id: Option<String>) -> ClientResult<()> {
        if volume_percent > 100u8 {
            error!("volume must be between 0 and 100, inclusive");
        }
        let url = self.append_device_id(
            &format!("me/player/volume?volume_percent={}", volume_percent),
            device_id,
        );
        self.put(&url, None, &json!({})).await?;

        Ok(())
    }

    /// Toggle Shuffle For User’s Playback.
    ///
    /// Parameters:
    /// - state - true or false
    /// - device_id - device target for playback
    ///
    /// [Reference](https://developer.spotify.com/web-api/toggle-shuffle-for-users-playback/)
    #[maybe_async]
    pub async fn shuffle(&self, state: bool, device_id: Option<String>) -> ClientResult<()> {
        let url = self.append_device_id(&format!("me/player/shuffle?state={}", state), device_id);
        self.put(&url, None, &json!({})).await?;

        Ok(())
    }

    /// Add an item to the end of the user's playback queue.
    ///
    /// Parameters:
    /// - uri - THe uri of the item to add, Track or Episode
    /// - device id - The id of the device targeting
    /// - If no device ID provided the user's currently active device is targeted
    ///
    /// [Reference](https://developer.spotify.com/console/post-queue/)
    #[maybe_async]
    pub async fn add_item_to_queue(
        &self,
        item: String,
        device_id: Option<String>,
    ) -> ClientResult<()> {
        let url = self.append_device_id(&format!("me/player/queue?uri={}", &item), device_id);
        self.post(&url, None, &json!({})).await?;

        Ok(())
    }

    /// Add a show or a list of shows to a user’s library.
    ///
    /// Parameters:
    /// - ids(Required) A comma-separated list of Spotify IDs for the shows to be added to the user’s library.
    ///
    /// [Reference](https://developer.spotify.com/console/put-current-user-saved-shows)
    #[maybe_async]
    pub async fn save_shows<'a>(&self, ids: impl IntoIterator<Item = &'a str>) -> ClientResult<()> {
        let joined_ids = ids.into_iter().collect::<Vec<_>>().join(",");
        let url = format!("me/shows/?ids={}", joined_ids);
        self.put(&url, None, &json!({})).await?;

        Ok(())
    }

    /// Get a list of shows saved in the current Spotify user’s library.
    /// Optional parameters can be used to limit the number of shows returned.
    ///
    /// Parameters:
    /// - limit(Optional). The maximum number of shows to return. Default: 20. Minimum: 1. Maximum: 50
    /// - offset(Optional). The index of the first show to return. Default: 0 (the first object). Use with limit to get the next set of shows.
    ///
    /// [Reference](https://developer.spotify.com/documentation/web-api/reference/library/get-users-saved-shows/)
    #[maybe_async]
    pub async fn get_saved_show<L: Into<Option<u32>>, O: Into<Option<u32>>>(
        &self,
        limit: L,
        offset: O,
    ) -> ClientResult<Page<Show>> {
        let mut params = Query::with_capacity(2);
        params.insert("limit".to_owned(), limit.into().unwrap_or(20).to_string());
        params.insert("offset".to_owned(), offset.into().unwrap_or(0).to_string());
        let result = self.get("me/shows", None, &params).await?;
        self.convert_result(&result)
    }

    /// Get Spotify catalog information for a single show identified by its unique Spotify ID.
    ///
    /// Path Parameters:
    /// - id: The Spotify ID for the show.
    ///
    /// Query Parameters
    /// - market(Optional): An ISO 3166-1 alpha-2 country code.
    ///
    /// [Reference](https://developer.spotify.com/documentation/web-api/reference/shows/get-a-show/)
    #[maybe_async]
    pub async fn get_a_show(&self, id: Id<'_>, market: Option<Country>) -> ClientResult<FullShow> {
        let mut params = Query::new();
        if let Some(market) = market {
            params.insert("country".to_owned(), market.to_string());
        }
        let url = format!("shows/{}", id.check_type(Type::Show)?.id());
        let result = self.get(&url, None, &params).await?;
        self.convert_result(&result)
    }

    /// Get Spotify catalog information for multiple shows based on their
    /// Spotify IDs.
    ///
    /// Query Parameters
    /// - ids(Required) A comma-separated list of the Spotify IDs for the shows. Maximum: 50 IDs.
    /// - market(Optional) An ISO 3166-1 alpha-2 country code.
    ///
    /// [Reference](https://developer.spotify.com/documentation/web-api/reference/shows/get-several-shows/)
    #[maybe_async]
    pub async fn get_several_shows<'a>(
        &self,
        ids: impl IntoIterator<Item = &'a str>,
        market: Option<Country>,
    ) -> ClientResult<Vec<SimplifiedShow>> {
        // TODO: This can probably be better
        let mut params = Query::with_capacity(1);
        params.insert(
            "ids".to_owned(),
            ids.into_iter().collect::<Vec<_>>().join(","),
        );
        if let Some(market) = market {
            params.insert("country".to_owned(), market.to_string());
        }
        let result = self.get("shows", None, &params).await?;
        self.convert_result::<SeversalSimplifiedShows>(&result)
            .map(|x| x.shows)
    }

    /// Get Spotify catalog information about an show’s episodes. Optional
    /// parameters can be used to limit the number of episodes returned.
    ///
    /// Path Parameters
    /// - id: The Spotify ID for the show.
    ///
    /// Query Parameters
    /// - limit: Optional. The maximum number of episodes to return. Default: 20. Minimum: 1. Maximum: 50.
    /// - offset: Optional. The index of the first episode to return. Default: 0 (the first object). Use with limit to get the next set of episodes.
    /// - market: Optional. An ISO 3166-1 alpha-2 country code.
    ///
    /// [Reference](https://developer.spotify.com/documentation/web-api/reference/shows/get-shows-episodes/)
    #[maybe_async]
    pub async fn get_shows_episodes<L: Into<Option<u32>>, O: Into<Option<u32>>>(
        &self,
        id: Id<'_>,
        limit: L,
        offset: O,
        market: Option<Country>,
    ) -> ClientResult<Page<SimplifiedEpisode>> {
        let mut params = Query::with_capacity(2);
        params.insert("limit".to_owned(), limit.into().unwrap_or(20).to_string());
        params.insert("offset".to_owned(), offset.into().unwrap_or(0).to_string());
        if let Some(market) = market {
            params.insert("country".to_owned(), market.to_string());
        }
        let url = format!("shows/{}/episodes", id.check_type(Type::Show)?.id());
        let result = self.get(&url, None, &params).await?;
        self.convert_result(&result)
    }

    /// Get Spotify catalog information for a single episode identified by its unique Spotify ID.
    ///
    /// Path Parameters
    /// - id: The Spotify ID for the episode.
    ///
    /// Query Parameters
    /// - market: Optional. An ISO 3166-1 alpha-2 country code.
    ///
    /// [Reference](https://developer.spotify.com/documentation/web-api/reference/episodes/get-an-episode/)
    #[maybe_async]
    pub async fn get_an_episode(
        &self,
        id: Id<'_>,
        market: Option<Country>,
    ) -> ClientResult<FullEpisode> {
        let url = format!("episodes/{}", id.check_type(Type::Episode)?.id());
        let mut params = Query::new();
        if let Some(market) = market {
            params.insert("country".to_owned(), market.to_string());
        }

        let result = self.get(&url, None, &params).await?;
        self.convert_result(&result)
    }

    /// Get Spotify catalog information for multiple episodes based on their Spotify IDs.
    ///
    /// Query Parameters
    /// - ids: Required. A comma-separated list of the Spotify IDs for the episodes. Maximum: 50 IDs.
    /// - market: Optional. An ISO 3166-1 alpha-2 country code.
    ///
    /// [Reference](https://developer.spotify.com/documentation/web-api/reference/episodes/get-several-episodes/)
    #[maybe_async]
    pub async fn get_several_episodes<'a>(
        &self,
        ids: impl IntoIterator<Item = &'a str>,
        market: Option<Country>,
    ) -> ClientResult<SeveralEpisodes> {
        let mut params = Query::with_capacity(1);
        params.insert(
            "ids".to_owned(),
            ids.into_iter().collect::<Vec<_>>().join(","),
        );
        if let Some(market) = market {
            params.insert("country".to_owned(), market.to_string());
        }
        let result = self.get("episodes", None, &params).await?;
        self.convert_result(&result)
    }

    /// Check if one or more shows is already saved in the current Spotify user’s library.
    ///
    /// Query Parameters
    /// - ids: Required. A comma-separated list of the Spotify IDs for the shows. Maximum: 50 IDs.
    ///
    /// [Reference](https://developer.spotify.com/documentation/web-api/reference/library/check-users-saved-shows/)
    #[maybe_async]
    pub async fn check_users_saved_shows<'a>(
        &self,
        ids: impl IntoIterator<Item = &'a str>,
    ) -> ClientResult<Vec<bool>> {
        let mut params = Query::with_capacity(1);
        params.insert(
            "ids".to_owned(),
            ids.into_iter().collect::<Vec<_>>().join(","),
        );
        let result = self.get("me/shows/contains", None, &params).await?;
        self.convert_result(&result)
    }

    /// Delete one or more shows from current Spotify user's library.
    /// Changes to a user's saved shows may not be visible in other Spotify applications immediately.
    ///
    /// Query Parameters
    /// - ids: Required. A comma-separated list of Spotify IDs for the shows to be deleted from the user’s library.
    /// - market: Optional. An ISO 3166-1 alpha-2 country code.
    ///
    /// [Reference](https://developer.spotify.com/documentation/web-api/reference/library/remove-shows-user/)
    #[maybe_async]
    pub async fn remove_users_saved_shows<'a>(
        &self,
        ids: impl IntoIterator<Item = &'a str>,
        market: Option<Country>,
    ) -> ClientResult<()> {
        let joined_ids = ids.into_iter().collect::<Vec<_>>().join(",");
        let url = format!("me/shows?ids={}", joined_ids);
        let mut params = json!({});
        if let Some(market) = market {
            json_insert!(params, "country", market.to_string());
        }
        self.delete(&url, None, &params).await?;

        Ok(())
    }
}

#[cfg(test)]
mod tests {
    use super::*;

    #[test]
    fn test_parse_response_code() {
        let url = "http://localhost:8888/callback?code=AQD0yXvFEOvw&state=sN#_=_";
        let spotify = SpotifyBuilder::default().build().unwrap();
        let code = spotify.parse_response_code(url).unwrap();
        assert_eq!(code, "AQD0yXvFEOvw");
    }

    #[test]
    fn test_try_join() {
        let data: Vec<Result<&str, u32>> = vec![Ok("a"), Ok("b"), Ok("c")];
        let joined: Result<_, u32> = data.into_iter().try_join(",");
        assert_eq!("a,b,c", joined.unwrap());

        let data: Vec<Result<&str, u32>> = vec![Ok("a"), Err(1), Ok("c")];
        let joined: Result<_, u32> = data.into_iter().try_join(",");
        assert_eq!(1, joined.unwrap_err());
    }
}<|MERGE_RESOLUTION|>--- conflicted
+++ resolved
@@ -212,20 +212,11 @@
         &self,
         track_ids: impl IntoIterator<Item = Id<'a>>,
         market: Option<Country>,
-<<<<<<< HEAD
-    ) -> ClientResult<FullTracks> {
+    ) -> ClientResult<Vec<FullTrack>> {
         let ids = track_ids
             .into_iter()
             .map(|id| id.check_type(Type::Track))
             .try_join(",")?;
-=======
-    ) -> ClientResult<Vec<FullTrack>> {
-        // TODO: this can be improved
-        let mut ids: Vec<String> = vec![];
-        for track_id in track_ids {
-            ids.push(self.get_id(Type::Track, track_id));
-        }
->>>>>>> b47bf6fe
 
         let mut params = Query::new();
         if let Some(market) = market {
@@ -259,23 +250,13 @@
     #[maybe_async]
     pub async fn artists<'a>(
         &self,
-<<<<<<< HEAD
         artist_ids: impl IntoIterator<Item = Id<'a>>,
-    ) -> ClientResult<FullArtists> {
+    ) -> ClientResult<Vec<FullArtist>> {
         let ids = artist_ids
             .into_iter()
             .map(|id| id.check_type(Type::Artist))
             .try_join(",")?;
         let url = format!("artists/?ids={}", ids);
-=======
-        artist_ids: impl IntoIterator<Item = &'a str>,
-    ) -> ClientResult<Vec<FullArtist>> {
-        let mut ids: Vec<String> = vec![];
-        for artist_id in artist_ids {
-            ids.push(self.get_id(Type::Artist, artist_id));
-        }
-        let url = format!("artists/?ids={}", ids.join(","));
->>>>>>> b47bf6fe
         let result = self.get(&url, None, &Query::new()).await?;
 
         self.convert_result::<FullArtists>(&result)
@@ -359,17 +340,11 @@
     ///
     /// [Reference](https://developer.spotify.com/web-api/get-related-artists/)
     #[maybe_async]
-<<<<<<< HEAD
-    pub async fn artist_related_artists(&self, artist_id: Id<'_>) -> ClientResult<FullArtists> {
+    pub async fn artist_related_artists(&self, artist_id: Id<'_>) -> ClientResult<Vec<FullArtist>> {
         let url = format!(
             "artists/{}/related-artists",
             artist_id.check_type(Type::Artist)?.id()
         );
-=======
-    pub async fn artist_related_artists(&self, artist_id: &str) -> ClientResult<Vec<FullArtist>> {
-        let trid = self.get_id(Type::Artist, artist_id);
-        let url = format!("artists/{}/related-artists", trid);
->>>>>>> b47bf6fe
         let result = self.get(&url, None, &Query::new()).await?;
         self.convert_result::<FullArtists>(&result)
             .map(|x| x.artists)
@@ -398,23 +373,13 @@
     #[maybe_async]
     pub async fn albums<'a>(
         &self,
-<<<<<<< HEAD
         album_ids: impl IntoIterator<Item = Id<'a>>,
-    ) -> ClientResult<FullAlbums> {
+    ) -> ClientResult<Vec<FullAlbum>> {
         let ids = album_ids
             .into_iter()
             .map(|id| id.check_type(Type::Album))
             .try_join(",")?;
         let url = format!("albums/?ids={}", ids);
-=======
-        album_ids: impl IntoIterator<Item = &'a str>,
-    ) -> ClientResult<Vec<FullAlbum>> {
-        let mut ids: Vec<String> = vec![];
-        for album_id in album_ids {
-            ids.push(self.get_id(Type::Album, album_id));
-        }
-        let url = format!("albums/?ids={}", ids.join(","));
->>>>>>> b47bf6fe
         let result = self.get(&url, None, &Query::new()).await?;
         self.convert_result::<FullAlbums>(&result).map(|x| x.albums)
     }
@@ -490,8 +455,8 @@
     ///
     /// [Reference](https://developer.spotify.com/web-api/get-users-profile/)
     #[maybe_async]
-    pub async fn user(&self, user_id: &str) -> ClientResult<PublicUser> {
-        let url = format!("users/{}", user_id);
+    pub async fn user(&self, user_id: Id<'_>) -> ClientResult<PublicUser> {
+        let url = format!("users/{}", user_id.check_type(Type::User)?.id());
         let result = self.get(&url, None, &Query::new()).await?;
         self.convert_result(&result)
     }
@@ -1634,16 +1599,11 @@
     #[maybe_async]
     pub async fn tracks_features<'a>(
         &self,
-        tracks: impl IntoIterator<Item = &'a str>,
-<<<<<<< HEAD
-    ) -> ClientResult<Option<AudioFeaturesPayload>> {
-        let ids = tracks
-=======
+        track_ids: impl IntoIterator<Item = Id<'a>>,
     ) -> ClientResult<Option<Vec<AudioFeatures>>> {
-        let ids: Vec<String> = tracks
->>>>>>> b47bf6fe
+        let ids = track_ids
             .into_iter()
-            .map(|id| Id::from_id_or_uri(Type::Track, id))
+            .map(|id| id.check_type(Type::Track))
             .try_join(",")?;
         let url = format!("audio-features/?ids={}", ids);
 
